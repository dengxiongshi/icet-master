--- conflicted
+++ resolved
@@ -1,34 +1,30 @@
 '''
 This example demonstrates how to construct cluster vectors.
 '''
+
 # Import modules
 from ase.build import bulk
-<<<<<<< HEAD
 from icetdev import ClusterSpace
 # End import
-=======
-
-from icetdev.cluster_space import ClusterSpace
->>>>>>> f64015bd
 
 # Create a prototype structure, decide which additional elements to populate
 # it with (Si, Ge) and set the cutoffs for pairs (5.0 Å), triplets (5.0 Å)
 # and quadruplets (5.0 Å).
-conf = bulk("Si")
+conf = bulk('Si')
 cutoffs = [5.0, 5.0, 5.0]
-subelements = ["Si", "Ge"]
+subelements = ['Si', 'Ge']
 
 # Initiate and print the cluster space.
 cluster_space = ClusterSpace(conf, cutoffs, subelements)
 print(cluster_space)
 
 # Generate and print the cluster vector for a pure Si 2x2x2 supercell.
-supercell_1 = bulk("Si").repeat(2)
+supercell_1 = bulk('Si').repeat(2)
 cluster_vector_1 = cluster_space.get_cluster_vector(supercell_1)
 print(cluster_vector_1)
 
 # Generate and print the cluster vector for a mixed Si-Ge 2x2x2 supercell
-supercell_2 = bulk("Si").repeat(2)
-supercell_2[0].symbol = "Ge"
+supercell_2 = bulk('Si').repeat(2)
+supercell_2[0].symbol = 'Ge'
 cluster_vector_2 = cluster_space.get_cluster_vector(supercell_2)
 print(cluster_vector_2)