#include <iostream>
#include <sstream>
#include <pybind11/eigen.h>
#include <pybind11/operators.h>
#include <pybind11/pybind11.h>
#include <pybind11/stl.h>
#include <Eigen/Dense>

#include "Cluster.hpp"
#include "ClusterCounts.hpp"
#include "ClusterExpansionCalculator.hpp"
#include "ClusterSpace.hpp"
#include "LatticeSite.hpp"
#include "LocalOrbitListGenerator.hpp"
#include "ManyBodyNeighborList.hpp"
#include "Orbit.hpp"
#include "OrbitList.hpp"
#include "PeriodicTable.hpp"
#include "MatrixOfEquivalentPositions.hpp"
#include "Structure.hpp"
#include "Symmetry.hpp"

PYBIND11_MODULE(_icet, m)
{

    m.doc() = R"pbdoc(
        Python-C++ interface
        ====================

        This is the Python interface generated via pybind11 from the C++
        core classes and methods.

        .. toctree::
           :maxdepth: 2

        .. currentmodule:: _icet

        Cluster
        -------
        .. autoclass:: Cluster
           :members:

        ClusterCounts
        -------------
        .. autoclass:: ClusterCounts
           :members:

        ClusterSpace
        ------------
        .. autoclass:: ClusterSpace
           :members:

        LatticeSite
        -----------
        .. autoclass:: LatticeSite
           :members:

        LocalOrbitListGenerator
        -----------------------
        .. autoclass:: LocalOrbitListGenerator
           :members:

        ManyBodyNeighborList
        --------------------
        .. autoclass:: ManyBodyNeighborList
           :members:

        MatrixOfEquivalentPositions
        ---------------------------
        .. autoclass:: MatrixOfEquivalentPositions
           :members:

        Orbit
        -----
        .. autoclass:: Orbit
           :members:

        _OrbitList
        ----------
        .. autoclass:: _OrbitList
           :members:

        Structure
        ---------
        .. autoclass:: Structure
           :members:
    )pbdoc";

    // Disable the automatically generated signatures that prepend the
    // docstrings by default.
    py::options options;
    options.disable_function_signatures();

    py::class_<Structure>(m, "Structure",
        R"pbdoc(
        This class stores the cell metric, positions, chemical symbols,
        and periodic boundary conditions that describe a structure. It
        also holds information pertaining to the components that are
        allowed on each site and provides functionality for computing
        distances between sites.

        Parameters
        ----------
        positions : list(list(float))
            list of positions in Cartesian coordinates
        chemical_symbols : list(str)
            chemical symbol of each case
        cell : list(list(float))
             cell metric
        pbc : list(bool)
            periodic boundary conditions
        )pbdoc")
        .def(py::init<>())
        .def(py::init<const Eigen::Matrix<double, Dynamic, 3, Eigen::RowMajor> &,
                      const std::vector<std::string> &,
                      const Eigen::Matrix3d &,
                      const std::vector<bool> &>(),
             "Initializes an icet Structure instance.",
             py::arg("positions"),
             py::arg("chemical_symbols"),
             py::arg("cell"),
             py::arg("pbc"))
        .def_property(
            "pbc",
            &Structure::getPBC,
            &Structure::setPBC,
            "list(int) : periodic boundary conditions")
        .def_property(
            "cell",
            &Structure::getCell,
            &Structure::setCell,
            "list(list(float)) : cell metric")
        .def_property(
            "positions",
            &Structure::getPositions,
            &Structure::setPositions,
            "list(list(float)) : atomic positions in Cartesian coordinates")
        .def("get_atomic_numbers",
             &Structure::getAtomicNumbers,
             "Returns a list of the species occupying each site by atomic number.")
        .def("set_atomic_numbers",
             &Structure::setAtomicNumbers,
             py::arg("atomic_numbers"),
             R"pbdoc(
             Sets the species occupying each site by atomic number.

             Parameters
             ----------
             atomic_numbers : list(int)
                new species by atomic number
         )pbdoc")
        .def_property("atomic_numbers",
                      &Structure::getAtomicNumbers,
                      &Structure::setAtomicNumbers,
                      "list(int) : atomic numbers of species on each site")
        .def("get_chemical_symbols",
             &Structure::getChemicalSymbols,
             "Returns a list of the species occupying each site by chemical symbol.")
        .def("set_chemical_symbols",
             &Structure::setChemicalSymbols,
             py::arg("chemical_symbols"),
             R"pbdoc(
             Sets the species occupying each site by chemical symbol.

             Parameters
             ----------
             chemical_symbols : list(str)
                new species by chemical symbol
         )pbdoc")
        .def_property("chemical_symbols",
                      &Structure::getChemicalSymbols,
                      &Structure::setChemicalSymbols,
                      "list(str) : chemical symbols of species on each site")
        .def("set_unique_sites",
             &Structure::setUniqueSites,
             py::arg("unique_sites"),
             R"pbdoc(
             Sets the unique sites.

             This method allows one to specify for each site in the structure
             the unique site it is related to.

             Parameters
             ----------
             unique_sites : list(int)
                site of interest
         )pbdoc")
        .def("get_unique_sites",
             &Structure::getUniqueSites,
             R"pbdoc(
             Returns the unique sites.

             Returns
             -------
             list(int)
         )pbdoc")
        .def("set_number_of_allowed_species",
             (void (Structure::*)(const std::vector<int> &)) & Structure::setNumberOfAllowedSpecies,
             py::arg("numbersOfAllowedSpecies"),
             R"pbdoc(
             Sets the number of allowed species on each site.

             This method allows one to specify for each site in the structure
             the number of species allowed on that site.

             Parameters
             ----------
             numbersOfAllowedSpecies : list(int)
             )pbdoc")
        .def("set_number_of_allowed_species",
             (void (Structure::*)(const int)) & Structure::setNumberOfAllowedSpecies,
             py::arg("numbersOfAllowedSpecies"),
             R"pbdoc(
             Sets the number of allowed species on each site.

             This method allows one to specify for each site in the structure
             the number of species allowed on that site.

             Parameters
             ----------
             numbersOfAllowedSpecies : int
             )pbdoc")
        .def_property(
             "unique_sites",
             &Structure::getUniqueSites,
             &Structure::setUniqueSites,
             "list(int) : unique sites")
        .def("get_unique_site",
             &Structure::getUniqueSite,
             py::arg("index"),
             R"pbdoc(
             Returns the unique site.

             Parameters
             ----------
             index : int
                 index of site of interest

             Returns
             -------
             int
                 index of unique site
             )pbdoc")
        .def("get_position",
             &Structure::getPosition,
             py::arg("site"),
             R"pbdoc(
             Returns the position of a specified site

             Parameters
             ----------
             site : LatticeSite object
                site of interest

             Returns
             -------
             vector
                 position in Cartesian coordinates
             )pbdoc")
        .def("get_distance",
             &Structure::getDistance,
             py::arg("index1"),
             py::arg("index2"),
             py::arg("offset1") = Vector3d(0, 0, 0),
             py::arg("offset2") = Vector3d(0, 0, 0),
             R"pbdoc(
             Returns the distance between two sites

             Parameters
             ----------
             index1 : int
                 index of the first site
             index2 : int
                 index of the second site
             offset1 : vector
                 offset to be applied to the first site
             offset2 : vector
                 offset to be applied to the second site

             Returns
             -------
             float
                 distance in length units
             )pbdoc")
        .def("find_lattice_site_by_position",
             &Structure::findLatticeSiteByPosition,
             R"pbdoc(
             Returns the lattice site that matches the position.

             Parameters
             ----------
             position : list or ndarray
                 position in Cartesian coordinates
             fractional_position_tolerance : float
                 tolerance for positions in fractional coordinates

             Returns
             -------
             _icet.LatticeSite
                 lattice site
             )pbdoc",
             py::arg("position"),
             py::arg("fractional_position_tolerance"))
        .def("find_lattice_sites_by_positions",
             &Structure::findLatticeSitesByPositions,
             R"pbdoc(
             Returns the lattice sites that match the positions.

             Parameters
             ----------
             positions : list(list) or list(ndarray)
                 list of positions in Cartesian coordinates
             fractional_position_tolerance : float
                 tolerance for positions in fractional coordinates

             Returns
             -------
             list(_icet.LatticeSite)
                 list of lattice sites
             )pbdoc",
             py::arg("positions"),
             py::arg("fractional_position_tolerance"))
        .def("__len__", &Structure::size);

    // @todo document ManyBodyNeighborList in pybindings
    py::class_<ManyBodyNeighborList>(m, "ManyBodyNeighborList",
	R"pbdoc(
        This class handles a many-body neighbor list.
        )pbdoc")
        .def(py::init<>())
        .def("calculate_intersection", &ManyBodyNeighborList::getIntersection)
        .def("build", &ManyBodyNeighborList::build);

    py::class_<Cluster>(m, "Cluster",
	R"pbdoc(
        This class handles a many-body neighbor list.

        Parameters
        ----------
        structure : icet Structure instance
            atomic configuration
        lattice_sites : list(int)
            list of lattice sites that form the cluster
        tag : int
            cluster tag
        )pbdoc")
        .def(py::init<const Structure &,
                      const std::vector<LatticeSite> &,
                      const int>(),
             "Initializes a cluster instance.",
             py::arg("structure"),
             py::arg("lattice_sites"),
             py::arg("tag") = 0)
        .def_property_readonly(
             "distances",
             &Cluster::distances,
             "list(float) : list of distances between sites")
        .def_property_readonly(
             "sites",
             &Cluster::sites,
             "list(int) : list of distances between sites")
        .def_property(
             "tag",
             &Cluster::tag, &Cluster::setTag,
             "int : cluster tag (defined for sorted cluster)")
        .def_property_readonly(
             "radius",
             &Cluster::radius,
             "float : the radius of the cluster")
        .def_property_readonly(
             "order",
             &Cluster::order,
             "int : order of the cluster (= number of sites)")
        .def("__hash__",
             [](const Cluster &cluster)
             {
                 return std::hash<Cluster>{}(cluster);
             })
        .def("__len__",
             &Cluster::order)
        .def("__str__",
             [](const Cluster &cluster)
             {
                 std::ostringstream msg;
                 msg << "radius: " << cluster.radius();
                 msg << " vertex distances:";
                 for (const auto dist : cluster.distances())
                 {
                     msg << " " << std::to_string(dist);
                 }
                 return msg.str();
             })
        .def(py::self == py::self)
        .def(py::self < py::self);
    ;

    py::class_<::MatrixOfEquivalentPositions>(m, "MatrixOfEquivalentPositions",
             R"pbdoc(
             This class handles a matrix of equivalent positions. Each row
             corresponds to a set of symmetry equivalent positions. The entry in the
             first column is commonly treated as the representative position.

             Parameters
             ----------
             translations : list(list(float))
                 translational symmetry operations
             rotations : list(list(float))
                 rotational symmetry operations
             )pbdoc")
        .def(py::init<const std::vector<Vector3d> &,
                      const std::vector<Matrix3d> &>(),
             "Initializes a matrix of equivalent positions.",
             py::arg("translations"),
             py::arg("rotations"))
        .def("build",
             &MatrixOfEquivalentPositions::build,
             R"pbdoc(Generates the matrix of symmetry equivalent positions given a set of input
             coordinates. To this end, the function uses the rotational and translational
             symmetries provided when initializing the object.

             Parameters
             ----------
			 fractional_positions : list(list(float))
			 	positions of sites in fractional coordinates

             )pbdoc",
             py::arg("fractional_positions"))
        .def("get_equivalent_positions",
             &MatrixOfEquivalentPositions::getEquivalentPositions,
        	 "Returns the matrix of symmetry equivalent positions.")
    ;

    py::class_<LatticeSite>(m, "LatticeSite",
	R"pbdoc(
        This class handles a lattice site.

        Parameters
        ----------

        )pbdoc")
        .def(py::init<const int,
	              const Vector3d &>(),
	     "Initializes a LatticeSite object.",
	     py::arg("site_index"),
	     py::arg("unitcell_offset"))
        .def_property(
             "index",
             &LatticeSite::index,
             &LatticeSite::setIndex,
             "int : site index")
        .def_property(
             "unitcell_offset",
             &LatticeSite::unitcellOffset,
             &LatticeSite::setUnitcellOffset,
             "list(int) : unit cell offset (in units of the cell vectors)")
        .def(py::self < py::self)
        .def(py::self == py::self)
        .def(py::self + Eigen::Vector3d())
        .def("__hash__", [](const LatticeSite &latticeNeighbor) { return std::hash<LatticeSite>{}(latticeNeighbor); })
    ;

    // @todo document ClusterCounts in pybindings
    py::class_<ClusterCounts>(m, "ClusterCounts",
 	R"pbdoc(
        This class provides functionality for counting the number of times
        clusters appear in a structure taking into account decoration.
        )pbdoc")
        .def(py::init<>(),
	     "Initializes a ClusterCounts object.")
        .def("count",
             (void (ClusterCounts::*)(const Structure &,
                                      const std::vector<std::vector<LatticeSite>> &,
                                      const Cluster &,
                                      bool)) & ClusterCounts::count,
             R"pbdoc(
             Counts the vectors in `lattice_sites` assuming these sets of sites are
             represented by the cluster `cluster`.

             Parameters
             ----------
             structure : _icet.Structure
                structure that will have its clusters counted
             lattice_sites : list(list(_icet.LatticeSite))
                group of sites, represented by `cluster` that will be counted
             cluster : _icet.Cluster
                cluster used as identification on what sites the clusters belong to
             order_intact : bool
                if true the order of the sites will remain the same otherwise the
                vector of species being counted will be sorted
             )pbdoc",
             py::arg("structure"),
             py::arg("lattice_sites"),
             py::arg("cluster"),
             py::arg("order_intact"))
        .def("count_orbit_list", &ClusterCounts::countOrbitList,
             R"pbdoc(
             Counts sites in orbit list.

             Parameters
             ----------
             structure : _icet.Structure
                atomic configuration
             orbit_list : _icet.OrbitList
                orbit list
             order_intact : bool
                if true do not reorder clusters
                before comparison (i.e., ABC != ACB)
             permute_sites : bool
                if true the sites will be permuted according to the permutations associated with the orbit
            max_orbit : bool
                include only orbits with indices smaller than this (by default all orbits are included)
             )pbdoc",
             py::arg("structure"),
             py::arg("orbit_list"),
             py::arg("order_intact"),
             py::arg("permute_sites"),
             py::arg("max_orbit") = -1)
        .def("__len__", &ClusterCounts::size)
        .def("reset", &ClusterCounts::reset)
        .def("get_cluster_counts", [](const ClusterCounts &clusterCounts) {
            py::dict clusterCountDict;
            for (const auto &mapPair : clusterCounts.getClusterCounts())
            {
                py::dict d;
                for (const auto &vecInt_intPair : mapPair.second)
                {
                    py::list element_symbols;
                    for (auto el : vecInt_intPair.first)
                    {
                        auto getElementSymbols = PeriodicTable::intStr[el];
                        element_symbols.append(getElementSymbols);
                    }
                    d[py::tuple(element_symbols)] = vecInt_intPair.second;
                }
                clusterCountDict[py::cast(mapPair.first)] = d;
            }
            return clusterCountDict;
        })
    ;

    // @todo convert getters to properties
    // @todo document Orbit in pybindings
    py::class_<Orbit>(m, "Orbit")
        .def(py::init<const Cluster &>())
        .def_property_readonly(
             "representative_cluster",
             &Orbit::getRepresentativeCluster,
             "cluster to which all other symmetry equivalent clusters can be related")
        .def_property_readonly(
             "sites_of_representative_cluster", &Orbit::getSitesOfRepresentativeCluster,
             "list of sites that comprise the representative cluster")
        .def_property_readonly(
             "order",
             [](const Orbit &orbit) { return orbit.getRepresentativeCluster().order(); },
             "number of sites in the representative cluster")
        .def_property_readonly(
             "radius",
             [](const Orbit &orbit) { return orbit.getRepresentativeCluster().radius(); },
             "radius of the representative cluster")
        .def_property(
             "permutations_to_representative",
             &Orbit::getPermutationsOfEquivalentClusters,
             &Orbit::setPermutationsOfEquivalentClusters,
             R"pbdoc(
             list of permutations;
             permutations_to_representative[i] takes self.equivalent_clusters[i] to
             the same sorting as self.representative_cluster.

             This can be used if you for example want to count elements and are
             interested in difference between ABB, BAB, BBA and so on. If you count
             the lattice sites that are permuted according to these permutations
             then you will get the correct counts.
             )pbdoc")
        .def_property("allowed_permutations",
             [](const Orbit &orbit)
             {
                 std::set<std::vector<int>> allowedPermutations = orbit.getAllowedClusterPermutations();
                 std::vector<std::vector<int>> retPermutations(allowedPermutations.begin(), allowedPermutations.end());
                 return retPermutations;
             },
             [](Orbit &orbit, const std::vector<std::vector<int>> &newPermutations)
             {
                 std::set<std::vector<int>> allowedPermutations;
                 for (const auto &perm : newPermutations)
                 {
                     allowedPermutations.insert(perm);
                 }
                 orbit.setAllowedClusterPermutations(allowedPermutations);
             },
             R"pbdoc(
             Gets the list of equivalent permutations for this orbit. If this
             orbit is a triplet and the permutation [0,2,1] exists this means
             that The lattice sites [s1, s2, s3] are equivalent to [s1, s3,
             s2] This will have the effect that for a ternary CE the cluster
             functions (0,1,0) will not be considered since it is equivalent
             to (0,0,1).
             )pbdoc")
        .def_property(
             "equivalent_clusters",
             &Orbit::getEquivalentClusters,
             &Orbit::setEquivalentClusters,
             "list of symmetry equivalent clusters")
        .def_property_readonly(
             "permuted_equivalent_clusters",
             &Orbit::getPermutedEquivalentClusters,
             "equivalent clusters permuted to match the sorting of the representative cluster")
        .def("get_permuted_cluster_by_index",
             &Orbit::getPermutedClusterByIndex,
             R"pbdoc(
             Returns the equivalent cluster at position `index` using
             the permutation of the representative cluster.

             Parameters
             ----------
             index : int
                index of site to return
             )pbdoc",
             py::arg("index"))
        .def("get_mc_vectors", &Orbit::getMultiComponentVectors,
             R"pbdoc(
             Return the multi-component vectors for this orbit given the allowed components.
             The multi-component vectors are returned as a list of tuples.

             Parameters
             ----------
             allowed_components : list(int)
                The allowed components for the lattice sites,
                allowed_components[i] correspond to the number
                of allowed compoments at lattice site
                orbit.representative_cluster[i].)pbdoc")
        .def("sort", &Orbit::sort,
             "Sorts the list of equivalent sites.")
        .def("get_all_possible_mc_vector_permutations",
             &Orbit::getAllPossibleMultiComponentVectorPermutations,
             R"pbdoc(
             Similar to get all permutations but needs to be filtered through the number of allowed elements.

             Parameters
             ----------
             allowed_components : list(int)
                 The allowed components for the lattice sites,
                 `allowed_components[i]` correspond to the lattice site
                 `self.representative_cluster[i]`.

             returns all_mc_vectors : list(list(int)
             )pbdoc")
        .def("__len__", &Orbit::size)
        .def("__str__",
             [](const Orbit &orbit)
             {
                 std::ostringstream msg;
                 msg << "radius: " << orbit.radius();
                 msg << "  equivalent_clusters:";
                 for (const auto sites : orbit._equivalentClusters)
                 {
                     msg << "  ";
                     for (const auto site : sites)
                     {
                         msg << " " << site;
                     }
                 }
                 return msg.str();
             })
        .def(py::self < py::self)
        .def(py::self + Eigen::Vector3d())
        .def(py::self += py::self);

    py::class_<OrbitList>(m, "_OrbitList",
	R"pbdoc(
        This class manages an orbit list. The orbit list is constructed for the given
        structure using the matrix of equivalent sites and a list of neighbor lists.

        Parameters
        ----------
        structure : _icet.Structure
            (supercell) structure for which to generate orbit list
        matrix_of_equivalent_sites : list(list(_icet.LatticeSite))
            matrix of symmetry equivalent sites
        neighbor_lists : list(list(list(_icet.LatticeSite)))
            neighbor lists for each (cluster) order
        position_tolerance
            tolerance applied when comparing positions in Cartesian coordinates
        )pbdoc")
        .def(py::init<>())
        .def(py::init<const Structure &,
                      const std::vector<std::vector<LatticeSite>> &,
                      const std::vector<std::vector<std::vector<LatticeSite>>> &,
                      const double>(),
             "Constructs an OrbitList object from a matrix of equivalent sites.",
             py::arg("structure"),
             py::arg("matrix_of_equivalent_sites"),
             py::arg("neighbor_lists"),
             py::arg("position_tolerance"))
        .def_property_readonly(
             "orbits",
             &OrbitList::getOrbits,
             "list(_icet.Orbit) : list of orbits")
        .def("get_orbit_list", &OrbitList::getOrbits,
<<<<<<< HEAD
             "Returns the list of orbits")             
        .def("check_equivalent_clusters",
             &OrbitList::checkEquivalentClusters,
             R"pbdoc(
             Debug function for checking that all equivalent sites in every
             orbit yield the same radius.

             Parameters
             ----------
             position_tolerance : float
                 tolerance applied when evaluating positions in Cartesian coordinates
             )pbdoc",
             py::arg("position_tolerance"))
=======
             "Returns the list of orbits")
>>>>>>> b90d1ffa
        .def("add_orbit",
             &OrbitList::addOrbit,
             "Adds an orbit.")
        .def("get_number_of_nbody_clusters",
             &OrbitList::getNumberOfNBodyClusters,
             "Returns the number of orbits.")
        .def("get_orbit",
             &OrbitList::getOrbit,
             "Returns a copy of the orbit at position i in the orbit list.")
        .def("_remove_inactive_orbits",
             &OrbitList::removeInactiveOrbits)
        .def("clear",
             &OrbitList::clear,
             "Clears the list of orbits.")
        .def("sort", &OrbitList::sort,
             R"pbdoc(
             Sorts the orbits by order and radius.

             Parameters
             ----------
             position_tolerance : float
                 tolerance applied when comparing positions in Cartesian coordinates
             )pbdoc",
             py::arg("position_tolerance"))
        .def("remove_orbit",
             &OrbitList::removeOrbit,
             R"pbdoc(
             Removes the orbit with the input index.

             Parameters
             ---------
             index : int
                 index of the orbit to be removed
             )pbdoc")
        .def("_is_row_taken",
             &OrbitList::isRowsTaken,
             R"pbdoc(
             Returns true if rows exist in taken_rows.

             Parameters
             ----------
             taken_rows: set(tuple(int))
                 unique collection of row index
             rows: list(int)
                 row indices
             )pbdoc",
             py::arg("taken_rows"),
             py::arg("rows"))
        .def("_get_sites_translated_to_unitcell",
             &OrbitList::getSitesTranslatedToUnitcell,
             R"pbdoc(
             Returns a set of sites where at least one site is translated inside the unit cell.

             Parameters
             ----------
             lattice_neighbors: list(_icet.LatticeSite)
                set of lattice sites that might be representative for a cluster
             sort_it: bool
                If true sort translasted sites.
             )pbdoc",
             py::arg("lattice_neighbors"),
             py::arg("sort_it"))
        .def("_get_all_columns_from_sites",
             &OrbitList::getAllColumnsFromCluster,
             R"pbdoc(
             Finds the sites in column1, extract and return all columns along with their unit cell
             translated indistinguishable sites.

             Parameters
             ----------
             sites : list(_icet.LatticeSite)
                 sites that correspond to the columns that will be returned
             )pbdoc",
             py::arg("sites"))
        .def("get_primitive_structure",
             &OrbitList::getPrimitiveStructure,
             "Returns the primitive atomic structure used to construct the OrbitList instance.")
        .def("__len__",
             &OrbitList::size,
             "Returns the total number of orbits counted in the OrbitList instance.")
        .def_property_readonly("matrix_of_equivalent_positions",
             &OrbitList::getMatrixOfEquivalentSites,
             "list(list(_icet.LatticeSite)) : matrix_of_equivalent_positions")
        ;

    py::class_<LocalOrbitListGenerator>(m, "LocalOrbitListGenerator",
	R"pbdoc(
        This class handles the generation of local orbit lists, which are used in
        the computation of cluster vectors of supercells of the primitive structure.
        Upon initialization a LocalOrbitListGenerator object is constructed from an
        orbit list and a supercell structure.

        Parameters
        ----------
        orbit_list : _icet.OrbitList
            an orbit list set up from a primitive structure
        structure : _icet.Structure
            supercell build up from the same primitive structure used to set the input orbit list
        fractional_position_tolerance : float
            tolerance for positions in fractional coordinates
        )pbdoc")
        .def(py::init<const OrbitList &,
                      const Structure &,
                      const double>(),
             "Constructs a LocalOrbitListGenerator object from an orbit list and a structure.",
             py::arg("orbit_list"),
             py::arg("structure"),
             py::arg("fractional_position_tolerance"))
        .def("generate_local_orbit_list",
             (OrbitList(LocalOrbitListGenerator::*)(const size_t)) & LocalOrbitListGenerator::getLocalOrbitList,
             R"pbdoc(
             Generates and returns the local orbit list from an input index corresponding a specific offset of
             the primitive structure.

             Parameters
             ----------
             index : int
                 index of the unique offsets list
             )pbdoc",
             py::arg("index"))
        .def("generate_local_orbit_list",
             (OrbitList(LocalOrbitListGenerator::*)(const Vector3d &)) & LocalOrbitListGenerator::getLocalOrbitList,
             R"pbdoc(
             Generates and returns the local orbit list from a specific offset of the primitive structure.

             Parameters
             ----------
             unique_offset : numpy.ndarray
                 offset of the primitive structure
             )pbdoc",
             py::arg("unique_offset"))
        .def("generate_full_orbit_list",
             &LocalOrbitListGenerator::getFullOrbitList,
             R"pbdoc(
             Generates and returns a local orbit list, which orbits included the equivalent sites
             of all local orbit list in the supercell.
             )pbdoc")
        .def("clear",
             &LocalOrbitListGenerator::clear,
             "Clears the list of offsets and primitive-to-supercell map of the LocalOrbitListGenerator object.")
        .def("get_number_of_unique_offsets",
             &LocalOrbitListGenerator::getNumberOfUniqueOffsets,
             "Returns the number of unique offsets")
        .def("_get_primitive_to_supercell_map",
             &LocalOrbitListGenerator::getMapFromPrimitiveToSupercell,
             "Returns the primitive to supercell mapping")
        .def("_get_unique_primcell_offsets",
             &LocalOrbitListGenerator::getUniquePrimitiveCellOffsets,
             "Returns a list with offsets of primitive structure that span to position of atoms in the supercell.");

    /// @todo Check which of the following members must actually be exposed.
    /// @todo Turn getters into properties if possible. (Some might require massaging in cluster_space.py.)
    py::class_<ClusterSpace>(m, "ClusterSpace", py::dynamic_attr())
        .def(py::init<std::vector<std::vector<std::string>> &,
                      const OrbitList,
                      const double,
                      const double>(),
             "Initializes an icet ClusterSpace instance.",
	     py::arg("chemical_symbols"),
	     py::arg("orbit_list"),
	     py::arg("position_tolerance"),
	     py::arg("fractional_position_tolerance"))
        .def("get_cluster_vector",
             [](const ClusterSpace &clusterSpace,
                const Structure &structure,
                const double fractionalPositionTolerance)
                {
                    auto cv = clusterSpace.getClusterVector(structure, fractionalPositionTolerance);
                    return py::array(cv.size(), cv.data());
                },
             R"pbdoc(
             Returns the cluster vector corresponding to the input structure.
             The first element in the cluster vector will always be one (1) corresponding to
             the zerolet. The remaining elements of the cluster vector represent averages
             over orbits (symmetry equivalent clusters) of increasing order and size.

             Parameters
             ----------
             structure : _icet.Structure
                 atomic configuration
             fractional_position_tolerance : float
                 tolerance applied when comparing positions in fractional coordinates
             )pbdoc",
             py::arg("structure"),
             py::arg("fractional_position_tolerance"))
          .def("merge_orbit", [](ClusterSpace &clusterSpace,
                int index1, int index2)
             {
                clusterSpace._orbitList._orbits[index1] += clusterSpace._orbitList._orbits[index2];
              })

        .def("_get_orbit_list", &ClusterSpace::getOrbitList)
        .def("get_orbit", &ClusterSpace::getOrbit)
        .def_property_readonly("species_maps", &ClusterSpace::getSpeciesMaps)
        .def("get_multi_component_vectors_by_orbit", &ClusterSpace::getMultiComponentVectorsByOrbit)
        .def("get_chemical_symbols",
             &ClusterSpace::getChemicalSymbols,
             "Returns list of species associated with cluster space as chemical symbols.")
        .def("get_cutoffs", &ClusterSpace::getCutoffs)
        .def("_get_primitive_structure", &ClusterSpace::getPrimitiveStructure)
        .def("get_multi_component_vector_permutations", &ClusterSpace::getMultiComponentVectorPermutations)
        .def("get_number_of_allowed_species_by_site", &ClusterSpace::getNumberOfAllowedSpeciesBySite)
        .def("_compute_multi_component_vectors",
             &ClusterSpace::computeMultiComponentVectors,
             "Compute the multi-component vectors (internal).")
        .def("_prune_orbit_list_cpp", &ClusterSpace::pruneOrbitList)
        .def("evaluate_cluster_function",
             &ClusterSpace::evaluateClusterFunction,
             "Evaluates value of a cluster function.")
        .def("__len__", &ClusterSpace::getClusterSpaceSize);

    py::class_<ClusterExpansionCalculator>(m, "_ClusterExpansionCalculator")
        .def(py::init<const ClusterSpace &,
	              const Structure &,
	              const double>(),
             "Initializes an icet ClusterExpansionCalculator instance.",
	     py::arg("cluster_space"),
	     py::arg("structure"),
	     py::arg("fractional_position_tolerance"))
        .def("get_local_cluster_vector",
             [](ClusterExpansionCalculator &calc,
                const std::vector<int> &occupations,
                const int index,
                const std::vector<size_t> indices)
             {
                auto cv = calc.getLocalClusterVector(occupations, index, indices);
                return py::array(cv.size(), cv.data());
              },
              R"pbdoc(
              Returns a cluster vector that only considers clusters that contain the input index.

              Parameters
              ----------
              occupations : list(int)
                  the occupation vector for the supercell
              index : int
                  local index of the supercell
              ignored_indices : list(int)
                  list of indices that have already had their local energy calculated;
                  this is required to prevent double counting
              )pbdoc",              
              py::arg("occupations"),
              py::arg("index"),
              py::arg("ignored_indices"))
        .def("get_full_cluster_vector",
             [](ClusterExpansionCalculator &calc,
                const std::vector<int> &occupations)
             {
                auto cv = calc.getClusterVector(occupations);
                return py::array(cv.size(), cv.data());
              },
              R"pbdoc(
              Returns full cluster vector used in total property calculations.

              Parameters
              ----------
              occupations : list(int)
                  the occupation vector for the supercell              
              )pbdoc",              
              py::arg("occupations"))
              ;
}<|MERGE_RESOLUTION|>--- conflicted
+++ resolved
@@ -696,23 +696,7 @@
              &OrbitList::getOrbits,
              "list(_icet.Orbit) : list of orbits")
         .def("get_orbit_list", &OrbitList::getOrbits,
-<<<<<<< HEAD
-             "Returns the list of orbits")             
-        .def("check_equivalent_clusters",
-             &OrbitList::checkEquivalentClusters,
-             R"pbdoc(
-             Debug function for checking that all equivalent sites in every
-             orbit yield the same radius.
-
-             Parameters
-             ----------
-             position_tolerance : float
-                 tolerance applied when evaluating positions in Cartesian coordinates
-             )pbdoc",
-             py::arg("position_tolerance"))
-=======
              "Returns the list of orbits")
->>>>>>> b90d1ffa
         .def("add_orbit",
              &OrbitList::addOrbit,
              "Adds an orbit.")
