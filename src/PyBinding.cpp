--- conflicted
+++ resolved
@@ -6,6 +6,7 @@
 #include <pybind11/eigen.h>
 #include <pybind11/stl.h>
 #include <Eigen/Dense>
+
 
 PYBIND11_PLUGIN(example)
 {
@@ -26,23 +27,20 @@
         .def("get_pbc", &Structure::get_pbc)
         .def("set_pbc", &Structure::set_pbc)
         .def("get_cell", &Structure::get_cell)
-<<<<<<< HEAD
-        .def("set_cell", &Structure::set_cell)
-        .def("print_positions", &Structure::printPositions);
-=======
         .def("set_cell", &Structure::set_cell)        
         ;
->>>>>>> 0349ef32
 
-    py::class_<Neighborlist>(m, "Neighborlist")
+   py::class_<Neighborlist>(m, "Neighborlist")
         .def(py::init<const double>())
         .def("build", &Neighborlist::build)
-        .def("is_neighbor", &Neighborlist::isNeighbor)
-        .def("get_neighbors", &Neighborlist::getNeighbors);
-
-    py::class_<ManybodyNeighborlist>(m, "ManybodyNeighborlist")
-        .def(py::init<>())
-        .def("calc_intersection", &ManybodyNeighborlist::getIntersection)
-        .def("build", &ManybodyNeighborlist::build);
+        .def("is_neighbor",&Neighborlist::isNeighbor)
+        .def("get_neighbors",&Neighborlist::getNeighbors)
+        ;
+           
+   py::class_<ManybodyNeighborlist>(m, "ManybodyNeighborlist")
+     .def(py::init<>())
+     .def("calc_intersection", &ManybodyNeighborlist::getIntersection)
+     .def("build", &ManybodyNeighborlist::build)
+     ;
     return m.ptr();
 }