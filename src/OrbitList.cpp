#include "OrbitList.hpp"

/**
@TODO: Think about adding a string tag here to keep track of different orbit lists
*/
OrbitList::OrbitList()
{
    //Empty constructor
}

///Construct orbit list from mbnl and structure
OrbitList::OrbitList(const std::vector<NeighborList> &neighbor_lists, const Structure &structure)
{
    _primitiveStructure = structure;
    std::unordered_map<Cluster, int> clusterIndexMap;
    ManyBodyNeighborList mbnl = ManyBodyNeighborList();

    for (int index = 0; index < structure.size(); index++)
    {
        mbnl.build(neighbor_lists, index, false); //bothways=false
        for (size_t i = 0; i < mbnl.getNumberOfSites(); i++)
        {
            //special case for singlet
            if (mbnl.getNumberOfSites(i) == 0)
            {
                std::vector<LatticeSite> sites = mbnl.getSites(i, 0);
                Cluster cluster = Cluster(structure, sites);
                addClusterToOrbitList(cluster, sites, clusterIndexMap);
            }

            for (size_t j = 0; j < mbnl.getNumberOfSites(i); j++)
            {
                std::vector<LatticeSite> sites = mbnl.getSites(i, j);
                Cluster cluster = Cluster(structure, sites);
                addClusterToOrbitList(cluster, sites, clusterIndexMap);
            }
        }
    }
    bool debug = true;

    for (auto &orbit : _orbitList)
    {
        orbit.sortOrbit();
    }

    if (debug)
    {
        checkEquivalentClusters();
    }
}

///add cluster to orbit list, if cluster exists add sites if not create a new orbit
void OrbitList::addClusterToOrbitList(const Cluster &cluster, const std::vector<LatticeSite> &sites, std::unordered_map<Cluster, int> &clusterIndexMap)
{
    int orbitNumber = findOrbit(cluster, clusterIndexMap);
    if (orbitNumber == -1)
    {
        Orbit newOrbit = Orbit(cluster);
        addOrbit(newOrbit);
        //add to back ( assuming addOrbit does not sort orbit list )
        _orbitList.back().addEquivalentSites(sites);
        clusterIndexMap[cluster] = _orbitList.size() - 1;
        _orbitList.back().sortOrbit();
    }
    else
    {
        _orbitList[orbitNumber].addEquivalentSites(sites, true);
    }
}

/**
Returns the orbit for which "cluster" is the representative cluster

returns -1 if it nothing is found
*/
int OrbitList::findOrbit(const Cluster &cluster) const
{
    for (size_t i = 0; i < _orbitList.size(); i++)
    {
        if (_orbitList[i].getRepresentativeCluster() == cluster)
        {
            return i;
        }
    }
    return -1;
}

/**
Returns the orbit for which "cluster" is the representative cluster

returns -1 if it nothing is found
*/
int OrbitList::findOrbit(const Cluster &cluster, const std::unordered_map<Cluster, int> &clusterIndexMap) const
{
    auto search = clusterIndexMap.find(cluster);
    if (search != clusterIndexMap.end())
    {
        return search->second;
    }
    else
    {
        return -1;
    }
}

OrbitList::OrbitList(const Structure &structure, const std::vector<std::vector<LatticeSite>> &permutation_matrix, const std::vector<NeighborList> &neighbor_lists)
{
    bool bothways = false;
    _primitiveStructure = structure;
    std::vector<std::vector<std::vector<LatticeSite>>> lattice_neighbors;
    std::vector<std::pair<std::vector<LatticeSite>, std::vector<LatticeSite>>> many_bodyNeighborIndices;
    ManyBodyNeighborList mbnl = ManyBodyNeighborList();

    //if [0,1,2] exists in taken_rows then these three rows (with columns) have been accounted for and should not be looked at
    std::unordered_set<std::vector<int>, VectorHash> taken_rows;
    std::vector<LatticeSite> col1 = getColumn1FromPM(permutation_matrix, false);

    std::set<LatticeSite> col1_uniques(col1.begin(), col1.end());
    if (col1.size() != col1_uniques.size())
    {
        std::string errMSG = "Found duplicates in column1 of permutation matrix " + std::to_string(col1.size()) + " != " + std::to_string(col1_uniques.size());
        throw std::runtime_error(errMSG);
    }
    for (size_t index = 0; index < neighbor_lists[0].size(); index++)
    {

        std::vector<std::pair<std::vector<LatticeSite>, std::vector<LatticeSite>>> mbnl_latnbrs = mbnl.build(neighbor_lists, index, bothways);
        for (const auto &mbnl_pair : mbnl_latnbrs)
        {

            for (const auto &latnbr : mbnl_pair.second)
            {
                std::vector<LatticeSite> lat_nbrs = mbnl_pair.first;
                lat_nbrs.push_back(latnbr);
                auto lat_nbrs_copy = lat_nbrs;
                std::sort(lat_nbrs_copy.begin(), lat_nbrs_copy.end());
                if (lat_nbrs_copy != lat_nbrs and !bothways)
                {
                    throw std::runtime_error("Original sites is not sorted");
                }
                std::vector<std::vector<LatticeSite>> translatedSites = getSitesTranslatedToUnitcell(lat_nbrs);
                int missedSites = 0;

                auto sites_index_pair = getMatchesInPM(translatedSites, col1);
                if (!isRowsTaken(taken_rows, sites_index_pair[0].second))
                {
                    //new stuff found
                    addPermutationMatrixColumns(lattice_neighbors, taken_rows, sites_index_pair[0].first, sites_index_pair[0].second, permutation_matrix, col1, true);
                }
            }

            //special singlet case
            //copy-paste from above section but with line with lat_nbrs.push_back(latnbr); is removed
            if (mbnl_pair.second.size() == 0)
            {
                std::vector<LatticeSite> lat_nbrs = mbnl_pair.first;
                auto pm_rows = findRowsFromCol1(col1, lat_nbrs);
                auto find = taken_rows.find(pm_rows);
                if (find == taken_rows.end())
                {
                    //new stuff found
                    addPermutationMatrixColumns(lattice_neighbors, taken_rows, lat_nbrs, pm_rows, permutation_matrix, col1, true);
                }
            }
        }
    }

    for (int i = 0; i < lattice_neighbors.size(); i++)
    {
        std::sort(lattice_neighbors[i].begin(), lattice_neighbors[i].end());
    }

    addOrbitsFromPM(structure, lattice_neighbors);

    //rename this
    addPermutationInformationToOrbits(col1, permutation_matrix);
    bool debug = true;

    if (debug)
    {
        checkEquivalentClusters();
        // std::cout << "Done checking equivalent structures" << std::endl;
    }

    sort();
}

/**
    Add permutation stuff to orbits

    steps:

    For each orbit:

    1. Take representative sites
    2. Find the rows these sites belong to (also find the unit cell offsets equivalent sites??)
    3. Get all columns for these rows, i.e the sites that are directly equivalent, call these p_equal.
    4. Construct all possible permutations for the representative sites, call these p_all
    5. Construct the intersect of p_equal and p_all, call this p_allowed_permutations.
    6. Get the indice version of p_allowed_permutations and these are then the allowed permutations for this orbit.
    7. take the sites in the orbit:
        site exist in p_all?:
            those sites are then related to representative_sites through the permutation
        else:
           loop over permutations of the sites:
              does the permutation exist in p_all?:
                 that permutation is then related to rep_sites through that permutation
              else:
                 continue

*/
void OrbitList::addPermutationInformationToOrbits(const std::vector<LatticeSite> &col1, const std::vector<std::vector<LatticeSite>> &permutation_matrix)
{  
    _col1 = col1;
    _permutationMatrix = permutation_matrix;

    for (size_t i = 0; i < size(); i++)
    {

        bool sortRows = false;

        // step one: Take representative sites
        std::vector<LatticeSite> representativeSites_i = _orbitList[i].getRepresentativeSites();
        auto translatedRepresentativeSites = getSitesTranslatedToUnitcell(representativeSites_i, sortRows);

        // step two: Find the rows these sites belong to and,

        // step three: Get all columns for these rows
        std::vector<std::vector<LatticeSite>> all_translated_p_equal;

        for (auto translated_rep_sites : translatedRepresentativeSites)
        {
            auto p_equal_i = getAllColumnsFromSites(translated_rep_sites, col1, permutation_matrix);
            all_translated_p_equal.insert(all_translated_p_equal.end(), p_equal_i.begin(), p_equal_i.end());
        }

        std::sort(all_translated_p_equal.begin(), all_translated_p_equal.end());

        // Step four: Construct all possible permutations for the representative sites
        std::vector<std::vector<LatticeSite>> p_all_with_translated_equivalent;
        for (auto translated_rep_sites : translatedRepresentativeSites)
        {
            std::vector<std::vector<LatticeSite>> p_all_i = icet::getAllPermutations<LatticeSite>(translated_rep_sites);
            p_all_with_translated_equivalent.insert(p_all_with_translated_equivalent.end(), p_all_i.begin(), p_all_i.end());
        }
        std::sort(p_all_with_translated_equivalent.begin(), p_all_with_translated_equivalent.end());

        // Step five:  Construct the intersect of p_equal and p_all
        std::vector<std::vector<LatticeSite>> p_allowed_permutations;
        std::set_intersection(all_translated_p_equal.begin(), all_translated_p_equal.end(),
                              p_all_with_translated_equivalent.begin(), p_all_with_translated_equivalent.end(),
                              std::back_inserter(p_allowed_permutations));

        // Step six: Get the indice version of p_allowed_permutations
        std::unordered_set<std::vector<int>, VectorHash> allowedPermutations;
        for (const auto &p_lattNbr : p_allowed_permutations)
        {
            int failedLoops = 0;
            for (auto translated_rep_sites : translatedRepresentativeSites)
            {
                try
                {
                    std::vector<int> allowedPermutation = icet::getPermutation<LatticeSite>(translated_rep_sites, p_lattNbr);
                    allowedPermutations.insert(allowedPermutation);
                }
                catch (const std::runtime_error &e)
                {
                    {
                        failedLoops++;
                        if (failedLoops == translatedRepresentativeSites.size())
                        {
                            throw std::runtime_error("Error: did not find any integer permutation from allowed permutation to any translated representative site ");
                        }
                        continue;
                    }
                }
            }
        }

        // std::cout << i << "/" << size() << " | " << representativeSites_i.size() << " " << std::endl;
        // Step 7
        const auto orbitSites = _orbitList[i].getEquivalentSites();
        std::unordered_set<std::vector<LatticeSite>> p_equal_set;
        p_equal_set.insert(all_translated_p_equal.begin(), all_translated_p_equal.end());

        std::vector<std::vector<int>> sitePermutations;
        sitePermutations.reserve(orbitSites.size());

        for (const auto &eqOrbitSites : orbitSites)
        {
            if (p_equal_set.find(eqOrbitSites) == p_equal_set.end())
            {
                // for (auto latNbr : eqOrbitSites)
                // {
                //     latNbr.print();
                // }
                // std::cout << "====" << std::endl;
                //Did not find the orbit.eq_sites in p_equal meaning that this eq site does not have an allowed permutation
                auto equivalently_translated_eqOrbitsites = getSitesTranslatedToUnitcell(eqOrbitSites, sortRows);
                std::vector<std::pair<std::vector<LatticeSite>, std::vector<LatticeSite>>> translatedPermutationsOfSites;
                for (const auto eq_trans_eqOrbitsites : equivalently_translated_eqOrbitsites)
                {
                    const auto allPermutationsOfSites_i = icet::getAllPermutations<LatticeSite>(eq_trans_eqOrbitsites);
                    for (const auto perm : allPermutationsOfSites_i)
                    {
                        translatedPermutationsOfSites.push_back(std::make_pair(perm, eq_trans_eqOrbitsites));
                    }
                    // translatedPermutationsOfSites.insert(translatedPermutationsOfSites.end(),allPermutationsOfSites_i.begin(), allPermutationsOfSites_i.end());
                }
                for (const auto &onePermPair : translatedPermutationsOfSites)
                {
                    // for (auto latNbr : onePermPair.first)
                    // {
                    //     std::cout << "\t";
                    //     latNbr.print();
                    // }
                    // std::cout << "----" << std::endl;

                    const auto findOnePerm = p_equal_set.find(onePermPair.first);
                    if (findOnePerm != p_equal_set.end()) // one perm is one of the equivalent sites. This means that eqOrbitSites is associated to p_equal
                    {
                        std::vector<int> permutationToEquivalentSites = icet::getPermutation<LatticeSite>(onePermPair.first, onePermPair.second);
                        sitePermutations.push_back(permutationToEquivalentSites);
                        break;
                    }
                    if (onePermPair == translatedPermutationsOfSites.back())
                    {

                        // std::cout << "Target sites " << std::endl;
                        // for (auto latNbrs : p_equal_set)
                        // {
                        //     for (auto latNbr : latNbrs)
                        //     {
                        //         latNbr.print();
                        //     }
                        //     std::cout << "-=-=-=-=-=-=-=" << std::endl;
                        // }
                        std::string errMSG = "Error: did not find a permutation of the orbit sites to the permutations of the representative sites";
                        throw std::runtime_error(errMSG);
                    }
                }
            }
            else
            {
                std::vector<int> permutationToEquivalentSites = icet::getPermutation<LatticeSite>(eqOrbitSites, eqOrbitSites); //the identical permutation
                sitePermutations.push_back(permutationToEquivalentSites);
            }
        }

        if (sitePermutations.size() != _orbitList[i].getEquivalentSites().size() || sitePermutations.size() == 0)
        {
            std::string errMSG = "Error: each set of site did not get a permutations " + std::to_string(sitePermutations.size()) + " != " + std::to_string(_orbitList[i].getEquivalentSites().size());
            throw std::runtime_error(errMSG);
        }

        _orbitList[i].setEquivalentSitesPermutations(sitePermutations);
        _orbitList[i].setAllowedSitesPermutations(allowedPermutations);
        ///debug prints

        // for (auto perm : allowedPermutations)
        // {
        //     for (auto i : perm)
        //     {
        //         std::cout << i << " ";
        //     }
        //     std::cout << " | ";
        // }
        // std::cout << std::endl;
        //    std::cout<<representativeSites.size()<< " "<<p_all.size()<< " "<< p_equal.size()<< " " << p_allowed_permutations.size()<<std::endl;
    }
}

///Will find the sites in col1, extract all columns along with their unit cell translated indistinguishable sites
std::vector<std::vector<LatticeSite>> OrbitList::getAllColumnsFromSites(const std::vector<LatticeSite> &sites,
                                                                        const std::vector<LatticeSite> &col1,
                                                                        const std::vector<std::vector<LatticeSite>> &permutation_matrix) const
{
    bool sortRows = false;
    std::vector<int> rowsFromCol1 = findRowsFromCol1(col1, sites, sortRows);
    std::vector<std::vector<LatticeSite>> p_equal = getAllColumnsFromRow(rowsFromCol1, permutation_matrix, true, sortRows);

    return p_equal;
}

///First construct  then returns true if rows_sort exists in taken_rows
bool OrbitList::isRowsTaken(const std::unordered_set<std::vector<int>, VectorHash> &taken_rows, std::vector<int> rows) const
{
    //sort
    //std::sort(rows.begin(), rows.end());

    //find
    const auto find = taken_rows.find(rows);
    if (find == taken_rows.end())
    {
        return false;
    }
    else
    {
        return true;
    }
}

/**
Returns all columns from the given rows in permutation matrix

includeTranslatedSites: bool
    If true it will also include the equivalent sites found from the rows by moving each site into the unitcell

*/

std::vector<std::vector<LatticeSite>> OrbitList::getAllColumnsFromRow(const std::vector<int> &rows, const std::vector<std::vector<LatticeSite>> &permutation_matrix, bool includeTranslatedSites, bool sortIt) const
{

    std::vector<std::vector<LatticeSite>> allColumns;

    for (size_t column = 0; column < permutation_matrix[0].size(); column++)
    {

        std::vector<LatticeSite> indistinctLatNbrs;

        for (const int &row : rows)
        {
            indistinctLatNbrs.push_back(permutation_matrix[row][column]);
        }

        if (includeTranslatedSites)
        {
            auto translatedEquivalentSites = getSitesTranslatedToUnitcell(indistinctLatNbrs, sortIt);
            allColumns.insert(allColumns.end(), translatedEquivalentSites.begin(), translatedEquivalentSites.end());
        }
        else
        {
            allColumns.push_back(indistinctLatNbrs);
        }
    }
    return allColumns;
}

/**
This will take the latticeneighbors, and for each site outside the unitcell will translate it inside the unitcell
and translate the other sites with the same translation.

This translation will give rise to equivalent sites that sometimes are not found by using the set of crystal symmetries given
by spglib

An added requirement to this is that if _primitiveStructure.hasPBC(i) == false then this function should not give rise to any sites
 in the ith direction

*/
std::vector<std::vector<LatticeSite>> OrbitList::getSitesTranslatedToUnitcell(const std::vector<LatticeSite> &latticeNeighbors, bool sortIt) const
{

    ///sanity check that pbc is currently respected:
    if (!isSitesPBCCorrect(latticeNeighbors))
    {
        throw std::runtime_error("Error: function: OrbitList::getSitesTranslatedToUnitcell received a latnbr that had a repeated site in the unitcell direction where pbc was false");
    }

    std::vector<std::vector<LatticeSite>> translatedLatticeSites;
    translatedLatticeSites.push_back(latticeNeighbors);
    Vector3d zeroVector = {0.0, 0.0, 0.0};
    for (int i = 0; i < latticeNeighbors.size(); i++)
    {
        if ((latticeNeighbors[i].unitcellOffset() - zeroVector).norm() > 0.1) //only translate those outside unitcell
        {
            auto translatedSites = translateSites(latticeNeighbors, i);
            if (sortIt)
            {
                std::sort(translatedSites.begin(), translatedSites.end());
            }

            if (!isSitesPBCCorrect(translatedSites))
            {
                throw std::runtime_error("Error: function: OrbitList::getSitesTranslatedToUnitcell translated a latnbr and got a repeated site in the unitcell direction where pbc was false");
            }

            translatedLatticeSites.push_back(translatedSites);
        }
    }

    //sort this so that the lowest vec<latNbr> will be chosen and therefore the sorting of orbits should be consistent.
    std::sort(translatedLatticeSites.begin(), translatedLatticeSites.end());

    return translatedLatticeSites;
}

///Check that the lattice neighbors do not have any unitcell offsets in a pbc=false direction
bool OrbitList::isSitesPBCCorrect(const std::vector<LatticeSite> &sites) const
{
    for (const auto &latNbr : sites)
    {
        for (int i = 0; i < 3; i++)
        {
            if (!_primitiveStructure.hasPBC(i) && latNbr.unitcellOffset()[i] != 0)
            {
                return false;
            }
        }
    }
    return true;
}

///Take all lattice neighbors in vector latticeNeighbors and subtract the unitcelloffset of site latticeNeighbors[index]
std::vector<LatticeSite> OrbitList::translateSites(const std::vector<LatticeSite> &latticeNeighbors, const unsigned int index) const
{
    Vector3d offset = latticeNeighbors[index].unitcellOffset();
    auto translatedNeighbors = latticeNeighbors;
    for (auto &latNbr : translatedNeighbors)
    {
        latNbr.addUnitcellOffset(-offset);
    }
    return translatedNeighbors;
}

///Debug function to check that all equivalent sites in every orbit give same sorted cluster
void OrbitList::checkEquivalentClusters() const
{

    for (const auto &orbit : _orbitList)
    {
        Cluster representative_cluster = orbit.getRepresentativeCluster();
        for (const auto &sites : orbit.getEquivalentSites())
        {
            Cluster equivalentCluster = Cluster(_primitiveStructure, sites);
            if (representative_cluster != equivalentCluster)
            {
                std::cout << " found an 'equivalent' cluster that was not equal representative cluster" << std::endl;
                std::cout << "representative_cluster:" << std::endl;
                representative_cluster.print();

                std::cout << "equivalentCluster:" << std::endl;
                equivalentCluster.print();

                throw std::runtime_error("found a \"equivalent\" cluster that were not equal representative cluster");
            }
            if (fabs(equivalentCluster.radius() - representative_cluster.radius()) > 1e-3)
            {
                std::cout << " found an 'equivalent' cluster that does not equal the representative cluster" << std::endl;
                std::cout << "representative_cluster:" << std::endl;
                representative_cluster.print();

                std::cout << "equivalentCluster:" << std::endl;
                equivalentCluster.print();
                std::cout << " test geometric size: " << icet::getGeometricalRadius(sites, _primitiveStructure) << " " << std::endl;
                throw std::runtime_error("found an 'equivalent' cluster that does not equal the representative cluster");
            }
        }
    }
}

/**
This adds the lattice_neighbors container found in the constructor to the orbits

each outer vector is an orbit and the inner vectors are identical sites

*/

void OrbitList::addOrbitsFromPM(const Structure &structure, const std::vector<std::vector<std::vector<LatticeSite>>> &lattice_neighbors)
{

    for (const auto &equivalent_sites : lattice_neighbors)
    {
        addOrbitFromPM(structure, equivalent_sites);
    }
}

///add these equivalent sites as an orbit to orbit list
void OrbitList::addOrbitFromPM(const Structure &structure, const std::vector<std::vector<LatticeSite>> &equivalent_sites)
{

    Cluster representativeCluster = Cluster(structure, equivalent_sites[0]);
    Orbit newOrbit = Orbit(representativeCluster);
    _orbitList.push_back(newOrbit);

    for (const auto &sites : equivalent_sites)
    {
        _orbitList.back().addEquivalentSites(sites);
    }
    _orbitList.back().sortOrbit();
}
/**
    From all columns in permutation matrix add all the vector<LatticeSites> from pm_rows

    When taking new columns update taken_rows accordingly
 */
void OrbitList::addPermutationMatrixColumns(
    std::vector<std::vector<std::vector<LatticeSite>>> &lattice_neighbors, std::unordered_set<std::vector<int>, VectorHash> &taken_rows, const std::vector<LatticeSite> &lat_nbrs, const std::vector<int> &pm_rows,
    const std::vector<std::vector<LatticeSite>> &permutation_matrix, const std::vector<LatticeSite> &col1, bool add) const
{

    std::vector<std::vector<LatticeSite>> columnLatticeSites;
    columnLatticeSites.reserve(permutation_matrix[0].size());
    for (size_t column = 0; column < permutation_matrix[0].size(); column++)
    {
        std::vector<LatticeSite> indistinctLatNbrs;

        for (const int &row : pm_rows)
        {
            indistinctLatNbrs.push_back(permutation_matrix[row][column]);
        } 
        auto translatedEquivalentSites = getSitesTranslatedToUnitcell(indistinctLatNbrs);

        auto sites_index_pair = getMatchesInPM(translatedEquivalentSites, col1);

        // for (int i = 1; i < sites_index_pair.size(); i++)
        // {
        //     auto find = taken_rows.find(sites_index_pair[i].second);
        //     if( find == taken_rows.end())
        //     {

        //     }

        // }
        // auto find_first_validCluster = std::find_if(sites_index_pair.begin(), sites_index_pair.end(),[](const std::pair<std::vector<LatticeSite>,std::vector<int>> &site_index_pair){return validatedCluster(site_index_pair.second);});
        auto find = taken_rows.find(sites_index_pair[0].second);
        bool findOnlyOne = true;
        if (find == taken_rows.end())
        {
            for (int i = 0; i < sites_index_pair.size(); i++)
            {
                find = taken_rows.find(sites_index_pair[i].second);
                if (find == taken_rows.end())
                {
                    if (add && findOnlyOne && validatedCluster(sites_index_pair[i].first))
                    {
                        columnLatticeSites.push_back(sites_index_pair[0].first);
                        findOnlyOne = false;
                    }
                    taken_rows.insert(sites_index_pair[i].second);
                }
            }

            // taken_rows.insert(sites_index_pair[0].second);
            // if (add && validatedCluster(sites_index_pair[0].first))
            // {
            //     columnLatticeSites.push_back(sites_index_pair[0].first);
            // }
            // for (int i = 1; i < sites_index_pair.size(); i++)
            // {
            //     find = taken_rows.find(sites_index_pair[i].second);
            //     if (find == taken_rows.end())
            //     {
            //         taken_rows.insert(sites_index_pair[i].second);
            //     }
            // }
        }
    }
    if (columnLatticeSites.size() > 0)
    {
        lattice_neighbors.push_back(columnLatticeSites);
    }
}

///returns the first set of translated sites that exists in col1 of permutationmatrix
std::vector<std::pair<std::vector<LatticeSite>, std::vector<int>>> OrbitList::getMatchesInPM(const std::vector<std::vector<LatticeSite>> &translatedSites, const std::vector<LatticeSite> &col1) const
{
    std::vector<int> perm_matrix_rows;
    std::vector<std::pair<std::vector<LatticeSite>, std::vector<int>>> matchedSites;
    for (const auto &sites : translatedSites)
    {
        try
        {
            perm_matrix_rows = findRowsFromCol1(col1, sites);
        }
        catch (const std::runtime_error)
        {
            continue;
        }
        //no error here indicating we found matching rows in col1
        matchedSites.push_back(std::make_pair(sites, perm_matrix_rows));
    }
    if (matchedSites.size() > 0)
    {
        return matchedSites;
    }
    else
    {
        //we found no matching rows in permutation matrix, this should not happen so we throw an error

        //first print some debug info
        std::cout << "number of translated sites: " << translatedSites.size() << std::endl;
        std::cout << "sites: " << std::endl;
        for (auto latnbrs : translatedSites)
        {
            for (auto latnbr : latnbrs)
            {
                latnbr.print();
            }
            std::cout << " ========= " << std::endl;
        }
        std::cout << "col1:" << std::endl;
        for (auto row : col1)
        {
            row.print();
        }
        throw std::runtime_error("Did not find any of the translated sites in col1 of permutation matrix in function getFirstMatchInPM in orbit list");
    }
}
/**
Checks that atleast one lattice neigbhor originate in the original cell (has one cell offset = [0,0,0])
*/

bool OrbitList::validatedCluster(const std::vector<LatticeSite> &latticeNeighbors) const
{
    Vector3d zeroVector = {0., 0., 0.};
    for (const auto &latNbr : latticeNeighbors)
    {
        if (latNbr.unitcellOffset() == zeroVector)
        {
            return true;
        }
    }
    return false;
}

/**
 Searches for latticeNeighbors in col1 of permutation matrix and find the corresponding rows
*/
std::vector<int> OrbitList::findRowsFromCol1(const std::vector<LatticeSite> &col1, const std::vector<LatticeSite> &latNbrs, bool sortIt) const
{
    std::vector<int> rows;
    for (const auto &latNbr : latNbrs)
    {
        const auto find = std::find(col1.begin(), col1.end(), latNbr);
        if (find == col1.end())
        {
            for (const auto &latNbrp : latNbrs)
            {
                //latNbrp.print();
            }
            //  latNbr.print();
            throw std::runtime_error("Did not find lattice neigbhor in col1 of permutation matrix in function findRowsFromCol1 in mbnl");
        }
        else
        {
            int row_in_col1 = std::distance(col1.begin(), find);
            rows.push_back(row_in_col1);
        }
    }
    if (sortIt)
    {
        std::sort(rows.begin(), rows.end());
    }
    return rows;
}

/**
    Returns the first column of the permutation matrix

    named arguments:
        sortIt : if true it will sort col1 (default true)

*/
std::vector<LatticeSite> OrbitList::getColumn1FromPM(const std::vector<std::vector<LatticeSite>> &permutation_matrix, bool sortIt) const
{
    std::vector<LatticeSite> col1;
    col1.reserve(permutation_matrix[0].size());
    for (const auto &row : permutation_matrix)
    {
        col1.push_back(row[0]);
    }
    if (sortIt)
    {
        std::sort(col1.begin(), col1.end());
    }
    return col1;
}

/**
    The structure is a super cell
    the Vector3d is the offset you translate the orbit with
    the map maps primitive lattice neighbors to lattice neighbors in the supercell
    the const unsigned int is the index of the orbit

    strategy is to get the translated orbit and then map it using the map and that should be the partial supercell orbit of this site
    add together all sites and you get the full supercell porbot
    */
Orbit OrbitList::getSuperCellOrbit(const Structure &superCell, const Vector3d &cellOffset, const unsigned int orbitIndex, std::unordered_map<LatticeSite, LatticeSite> &primToSuperMap) const
{
    if (orbitIndex >= _orbitList.size())
    {
        std::string errorMsg = "Error: orbitIndex out of range in OrbitList::getSuperCellOrbit " + std::to_string(orbitIndex) + " >= " + std::to_string(_orbitList.size());
        throw std::out_of_range(errorMsg);
    }

    Orbit superCellOrbit = _orbitList[orbitIndex] + cellOffset;

    auto equivalentSites = superCellOrbit.getEquivalentSites();

    for (auto &sites : equivalentSites)
    {
        for (auto &site : sites)
        {
            transformSiteToSupercell(site, superCell, primToSuperMap);
        }
    }

    superCellOrbit.setEquivalentSites(equivalentSites);
    return superCellOrbit;
}

/**

Takes the site and tries to find it in the map to supercell

if it does not find it it gets the xyz position and then find the lattice neighbor in the supercell corresponding to that position and adds it to the map

in the end site is modified to correspond to the index, offset of the supercell
*/
void OrbitList::transformSiteToSupercell(LatticeSite &site, const Structure &superCell, std::unordered_map<LatticeSite, LatticeSite> &primToSuperMap) const
{
    auto find = primToSuperMap.find(site);
    LatticeSite supercellSite;
    if (find == primToSuperMap.end())
    {
        Vector3d sitePosition = _primitiveStructure.getPosition(site);
        supercellSite = superCell.findLatticeSiteByPosition(sitePosition);
        primToSuperMap[site] = supercellSite;
    }
    else
    {
        supercellSite = primToSuperMap[site];
    }

    //write over site to match supercell index offset
    site.setIndex(supercellSite.index());
    site.setUnitcellOffset(supercellSite.unitcellOffset());
}

///Create and return a "local" orbitList by offsetting each site in the primitve by cellOffset
OrbitList OrbitList::getLocalOrbitList(const Structure &superCell, const Vector3d &cellOffset, std::unordered_map<LatticeSite, LatticeSite> &primToSuperMap) const
{
    OrbitList localOrbitList = OrbitList();
    localOrbitList.setPrimitiveStructure(_primitiveStructure);

    for (size_t orbitIndex = 0; orbitIndex < _orbitList.size(); orbitIndex++)
    {
        localOrbitList.addOrbit(getSuperCellOrbit(superCell, cellOffset, orbitIndex, primToSuperMap));
    }
    return localOrbitList;
<<<<<<< HEAD
=======
}
/**
@details Removes, for each orbit, all set of sites in equivalent sites if any site in the set of sites contain have its index equal to indexRemove.
@param indexRemove the index to look for.
@param onlyConsiderZeroOffset if true it will only remove sites with zero offset
**/
void OrbitList::removeSitesContainingIndex(const int indexRemove, bool onlyConsiderZeroOffset)
{
    for(auto &orbit : _orbitList)
    {
        orbit.removeSitesWithIndex(indexRemove, onlyConsiderZeroOffset);
    }
}

/**
@details Removes, for each orbit, all set of sites in equivalent sites if no site in the set of sites have its index equal to index.
@param index the index to look for.
@param onlyConsiderZeroOffset if true it will look for sites with zero offset
**/
void OrbitList::removeSitesNotContainingIndex(const int index, bool onlyConsiderZeroOffset)
{
    for(auto &orbit : _orbitList)
    {
        orbit.removeSitesNotWithIndex(index, onlyConsiderZeroOffset);
    }
}

/**
@details Removes, for each orbit, a specific set of sites in this orbit and the corresponding site permutation.
@param sites the vector of sites that will be removed, order of sites is irrelevant.
 **/
void OrbitList::subtractSitesFromOrbitList(const OrbitList &orbitList)
{
    if(orbitList.size() != size())
    {
        throw std::runtime_error("orbitlists mismatch in size in function OrbitList::subtractSitesFromOrbitList");
    }
    for(int i = 0; i<size(); i++)
    {
        for(const auto sites : orbitList._orbitList[i]._equivalentSites)
        {
            if(_orbitList[i].contains(sites, true))
            {
                _orbitList[i].removeSites(sites);
            }
        }
    }
}

/// Removes orbit with the input index
void OrbitList::removeOrbit(const size_t index)
{
    if(index <0 || index >=size())
    {
        std::string msg = "Index " + std::to_string(index) + " was out of bounds in OrbitList::removeOrbit";
        msg += "OrbitList size is " + std::to_string(size());
        throw std::out_of_range(msg);
    }
    _orbitList.erase(_orbitList.begin()+index);
>>>>>>> 37690d82
}<|MERGE_RESOLUTION|>--- conflicted
+++ resolved
@@ -838,8 +838,6 @@
         localOrbitList.addOrbit(getSuperCellOrbit(superCell, cellOffset, orbitIndex, primToSuperMap));
     }
     return localOrbitList;
-<<<<<<< HEAD
-=======
 }
 /**
 @details Removes, for each orbit, all set of sites in equivalent sites if any site in the set of sites contain have its index equal to indexRemove.
@@ -899,5 +897,4 @@
         throw std::out_of_range(msg);
     }
     _orbitList.erase(_orbitList.begin()+index);
->>>>>>> 37690d82
 }