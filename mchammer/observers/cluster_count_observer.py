--- conflicted
+++ resolved
@@ -60,16 +60,12 @@
         self._full_orbit_list = local_orbit_list_generator.generate_full_orbit_list()
         self._cluster_counts_cpp = _ClusterCounts()
 
-<<<<<<< HEAD
-        self._cluster_keys = []  # type: List[Orbit]
-=======
         if max_orbit is None:
             self._max_orbit = len(self._full_orbit_list)
         else:
             self._max_orbit = max_orbit
 
-        self._cluster_keys = []
->>>>>>> a63987b5
+        self._cluster_keys = []  # type: List[Orbit]
         for i, orbit in enumerate(self._full_orbit_list.orbits):
             cluster = orbit.representative_cluster
             cluster.tag = i
