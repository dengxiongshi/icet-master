""" Base data container class. """

import getpass
import json
import numbers
import os
import shutil
import socket
import tarfile
import tempfile
import warnings

from collections import OrderedDict
from datetime import datetime
from typing import Any, BinaryIO, Dict, List, Set, TextIO, Tuple, Union

import numpy as np
import pandas as pd

from ase import Atoms
from ase.io import read as ase_read
from ase.io import write as ase_write
from icet import __version__ as icet_version
from ..observers.base_observer import BaseObserver


class Int64Encoder(json.JSONEncoder):

    def default(self, obj):
        if isinstance(obj, np.int64):
            return int(obj)
        return json.JSONEncoder.default(self, obj)


class BaseDataContainer:
    """
    Base data container for storing information concerned with
    Monte Carlo simulations performed with mchammer.

    Parameters
    ----------
    structure : ase.Atoms
        reference atomic structure associated with the data container

    ensemble_parameters : dict
        parameters associated with the underlying ensemble

    metadata : dict
        metadata associated with the data container
    """

    def __init__(self, structure: Atoms,
                 ensemble_parameters: dict,
                 metadata: dict = OrderedDict()):
        """
        Initializes a BaseDataContainer object.
        """
        if not isinstance(structure, Atoms):
            raise TypeError('structure is not an ASE Atoms object')

        self.structure = structure.copy()
        self._ensemble_parameters = ensemble_parameters
        self._metadata = metadata
        self._add_default_metadata()
        self._last_state = {}  # type: Dict[str, Any]

        self._observables = set()  # type: Set[str]
        self._data_list = []  # type: List[Dict[str, Any]]

    def append(self, mctrial: int, record: Dict[str, Union[int, float, list]]):
        """
        Appends data to data container.

        Parameters
        ----------
        mctrial
            current Monte Carlo trial step
        record
            dictionary of tag-value pairs representing observations

        Raises
        ------
        TypeError
            if input parameters have the wrong type

        """
        if not isinstance(mctrial, numbers.Integral):
            raise TypeError('mctrial has the wrong type: {}'.format(type(mctrial)))

        if self._data_list:
            if self._data_list[-1]['mctrial'] > mctrial:
                raise ValueError('mctrial values should be given in ascending'
                                 ' order. This error can for example occur'
                                 ' when trying to append to an existing data'
                                 ' container after having reset the time step.'
                                 ' Note that the latter happens automatically'
                                 ' when initializing a new ensemble.')

        if not isinstance(record, dict):
            raise TypeError('record has the wrong type: {}'.format(type(record)))

        for tag in record.keys():
            self._observables.add(tag)

        row_data = OrderedDict()
        row_data['mctrial'] = mctrial
        row_data.update(record)
        self._data_list.append(row_data)

    def _update_last_state(self, last_step: int, occupations: List[int],
                           accepted_trials: int, random_state: Any):
        """Updates last state of the simulation: last step, occupation vector
        and number of accepted trial steps.

        Parameters
        ----------
        last_step
            last trial step
        occupations
            occupation vector observed during the last trial step
        accepted_trial
            number of current accepted trial steps
        random_state
            tuple representing the last state of the random generator
        """
        self._last_state['last_step'] = last_step
        self._last_state['occupations'] = occupations
        self._last_state['accepted_trials'] = accepted_trials
        self._last_state['random_state'] = random_state

    def apply_observer(self, observer: BaseObserver):
        """ Adds observer data from observer to data container.

        The observer will only be run for the mctrials for which the
        trajectory have been saved.

        The interval of the observer is ignored.

        Parameters
        ----------
        observer
            observer to be used
        """
        for row_data in self._data_list:
            if 'occupations' in row_data:
                structure = self.structure.copy()
                structure.numbers = row_data['occupations']
                record = dict()
                if observer.return_type is dict:
                    for key, value in observer.get_observable(structure).items():
                        record[key] = value
                        self._observables.add(key)
                else:
                    record[observer.tag] = observer.get_observable(structure)
                    self._observables.add(observer.tag)
                row_data.update(record)

    def get(self,
            *tags: str,
            start: int = 0) \
            -> Union[np.ndarray, List[Atoms], Tuple[np.ndarray, List[Atoms]]]:
        """Returns the accumulated data for the requested observables,
        including configurations stored in the data container. The latter
        can be achieved by including 'trajectory' as one of the tags.

        Parameters
        ----------
        tags
            names of the requested properties
        start
            minimum value of trial step to consider; by default the
            smallest value in the mctrial column will be used.

        Raises
        ------
        ValueError
            if tags is empty
        ValueError
            if observables are requested that are not in data container

        Examples
        --------
        Below the `get` method is illustrated but first we require a data container.

            >>> from ase.build import bulk
            >>> from icet import ClusterExpansion, ClusterSpace
            >>> from mchammer.calculators import ClusterExpansionCalculator
            >>> from mchammer.ensembles import CanonicalEnsemble

            >>> # prepare cluster expansion
            >>> prim = bulk('Au')
            >>> cs = ClusterSpace(prim, cutoffs=[4.3], chemical_symbols=['Ag', 'Au'])
            >>> ce = ClusterExpansion(cs, [0, 0, 0.1, -0.02])

            >>> # prepare initial configuration
            >>> structure = prim.repeat(3)
            >>> for k in range(5):
            ...     structure[k].symbol = 'Ag'

            >>> # set up and run MC simulation
            >>> calc = ClusterExpansionCalculator(structure, ce)
            >>> mc = CanonicalEnsemble(structure=structure, calculator=calc,
            ...                        temperature=600,
            ...                        dc_filename='myrun_canonical.dc')
            >>> mc.run(100)  # carry out 100 trial swaps

        We can now access the data container by reading it from file by using
        the `read` method. For the purpose of this example, however, we access
        the data container associated with the ensemble directly.

            >>> dc = mc.data_container

        The following lines illustrate how to use the `get` method
        for extracting data from the data container.

            >>> # obtain all values of the potential represented by
            >>> # the cluster expansion along the trajectory
            >>> p = dc.get('potential')

            >>> import matplotlib.pyplot as plt
            >>> # as above but this time the MC trial step is included as well
            >>> s, p = dc.get('mctrial', 'potential')
            >>> _ = plt.plot(s, p)
            >>> plt.show()

            >>> # obtain configurations along the trajectory along with
            >>> # their potential
            >>> p, confs = dc.get('potential', 'trajectory')
        """

        if len(tags) == 0:
            raise TypeError('Missing tags argument')

        local_tags = ['occupations' if tag == 'trajectory' else tag for tag in tags]

        for tag in local_tags:
            if tag in 'mctrial':
                continue
            if tag not in self.observables:
                raise ValueError('No observable named {} in data container'.format(tag))

        # collect data
        mctrials = [row_dict['mctrial'] for row_dict in self._data_list]
        data = pd.DataFrame.from_records(self._data_list, index=mctrials, columns=local_tags)
        data = data.loc[start::, local_tags].copy()
        data.dropna(inplace=True)

        # handling of trajectory
        def occupation_to_atoms(occupation):
            structure = self.structure.copy()
            structure.numbers = occupation
            return structure

        data_list = []
        for tag in local_tags:
            if tag == 'occupations':
                traj = [occupation_to_atoms(o) for o in data['occupations']]
                data_list.append(traj)
            else:
                data_list.append(data[tag].values)

        if len(data_list) > 1:
            return tuple(data_list)
        else:
            return data_list[0]

    @property
    def data(self) -> pd.DataFrame:
        """ pandas data frame (see :class:`pandas.DataFrame`) """
        if self._data_list:
            df = pd.DataFrame.from_records(self._data_list, index='mctrial',
                                           exclude=['occupations'])
            df.dropna(axis='index', how='all', inplace=True)
            df.reset_index(inplace=True)
            return df
        else:
            return pd.DataFrame()

    @property
    def ensemble_parameters(self) -> dict:
        """ parameters associated with Monte Carlo simulation """
        return self._ensemble_parameters.copy()

    @property
    def observables(self) -> List[str]:
        """ observable names """
        return list(self._observables)

    @property
    def metadata(self) -> dict:
        """ metadata associated with data container """
        return self._metadata

    def write(self, outfile: Union[bytes, str]):
        """
        Writes BaseDataContainer object to file.

        Parameters
        ----------
        outfile
            file to which to write
        """
        self._metadata['date_last_backup'] = datetime.now().strftime('%Y-%m-%dT%H:%M:%S')

        # Save reference atomic structure
        reference_structure_file = tempfile.NamedTemporaryFile()
        ase_write(reference_structure_file.name, self.structure, format='json')

        # Save reference data
        data_container_type = str(self.__class__).split('.')[-1].replace("'>", '')
        reference_data = {'parameters': self._ensemble_parameters,
                          'metadata': self._metadata,
                          'last_state': self._last_state,
                          'data_container_type': data_container_type}

        reference_data_file = tempfile.NamedTemporaryFile()
        with open(reference_data_file.name, 'w') as fileobj:
            json.dump(reference_data, fileobj, cls=Int64Encoder)

        # Save runtime data
        runtime_data_file = tempfile.NamedTemporaryFile()
        np.savez_compressed(runtime_data_file, self._data_list)

<<<<<<< HEAD
        with tarfile.open(outfile, mode='w') as tf:
            tf.add(reference_structure_file.name, arcname='atoms')
            tf.add(reference_data_file.name, arcname='reference_data')
            tf.add(runtime_data_file.name, arcname='runtime_data')
=======
        # Write temporary tar file
        with tempfile.NamedTemporaryFile('wb', delete=False) as f:
            with tarfile.open(fileobj=f, mode='w') as handle:
                handle.add(reference_data_file.name, arcname='reference_data')
                handle.add(reference_structure_file.name, arcname='atoms')
                handle.add(runtime_data_file.name, arcname='runtime_data')

        # Copy to permanent location
        file_name = f.name
        f.close()  # Required for Windows
        shutil.copy(file_name, outfile)
        os.remove(file_name)
>>>>>>> 2ef30d65
        runtime_data_file.close()

    def _add_default_metadata(self):
        """Adds default metadata to metadata dict."""

        self._metadata['date_created'] = \
            datetime.now().strftime('%Y-%m-%dT%H:%M:%S')
        self._metadata['username'] = getpass.getuser()
        self._metadata['hostname'] = socket.gethostname()
        self._metadata['icet_version'] = icet_version

    def __str__(self):
        """ string representation of data container """
        width = 80
        s = []  # type: List
        s += ['{s:=^{n}}'.format(s=' Data Container ', n=width)]
        data_container_type = str(self.__class__).split('.')[-1].replace("'>", '')
        s += [' {:22}: {}'.format('data_container_type', data_container_type)]
        for key, value in self._last_state.items():
            if isinstance(value, int) or isinstance(value, float) or isinstance(value, str):
                s += [' {:22}: {}'.format(key, value)]
        for key, value in sorted(self._ensemble_parameters.items()):
            s += [' {:22}: {}'.format(key, value)]
        for key, value in sorted(self._metadata.items()):
            s += [' {:22}: {}'.format(key, value)]
        s += [' {:22}: {}'.format('columns_in_data', self.data.columns.tolist())]
        s += [' {:22}: {}'.format('n_rows_in_data', len(self.data))]
        s += [''.center(width, '=')]
        return '\n'.join(s)

    @classmethod
    # todo: cls and the return should be type hinted as BaseDataContainer.
    # Unfortunately, this requires from __future__ import annotations, which
    # in turn requires Python 3.8.
    def read(cls, infile: Union[str, BinaryIO, TextIO], old_format: bool = False):
        """Reads data container from file.

        Parameters
        ----------
        infile
            file from which to read
        old_format
            If true use old json format to read runtime data; default to false

        Raises
        ------
        FileNotFoundError
            if file is not found (str)
        ValueError
            if file is of incorrect type (not a tarball)
        """
        if isinstance(infile, str):
            filename = infile
        else:
            filename = infile.name

        if not tarfile.is_tarfile(filename):
            raise TypeError('{} is not a tar file'.format(filename))

        with tarfile.open(mode='r', name=filename) as tf:
            # file with structures
            with tempfile.NamedTemporaryFile() as fobj:
                fobj.write(tf.extractfile('atoms').read())
                fobj.flush()
                structure = ase_read(fobj.name, format='json')

            # file with reference data
            with tempfile.NamedTemporaryFile() as fobj:
                fobj.write(tf.extractfile('reference_data').read())
                fobj.flush()
                with open(fobj.name, encoding='utf-8') as fd:
                    reference_data = json.load(fd)

            # init DataContainer
            dc = cls(structure=structure,
                     ensemble_parameters=reference_data['parameters'])

            # overwrite metadata
            dc._metadata = reference_data['metadata']

            for tag, value in reference_data['last_state'].items():
                if tag == 'random_state':
                    value = tuple(tuple(x) if isinstance(x, list) else x for x in value)
                dc._last_state[tag] = value

            # add runtime data from file
            with tempfile.NamedTemporaryFile() as fobj:
                fobj.write(tf.extractfile('runtime_data').read())
                fobj.seek(0)
                if old_format:
                    runtime_data = pd.read_json(fobj)
                    data = runtime_data.sort_index(ascending=True)
                    dc._data_list = data.T.apply(lambda x: x.dropna().to_dict()).tolist()
                else:
                    dc._data_list = np.load(fobj, allow_pickle=True)['arr_0'].tolist()

        dc._observables = set([key for data in dc._data_list for key in data])
        dc._observables = dc._observables - {'mctrial'}

        return dc

    def get_data(self, *args, **kwargs):
        warnings.simplefilter('always', DeprecationWarning)
        warnings.warn('get_data is deprecated, use get instead', DeprecationWarning)
        return self.get(*args, **kwargs)

    def get_trajectory(self, *args, **kwargs):
        """ Returns trajectory as a list of ASE Atoms objects."""
        warnings.simplefilter('always', DeprecationWarning)
        warnings.warn('get_trajectory is deprecated, use get instead', DeprecationWarning)
        return self.get('trajectory', *args, **kwargs)<|MERGE_RESOLUTION|>--- conflicted
+++ resolved
@@ -321,12 +321,6 @@
         runtime_data_file = tempfile.NamedTemporaryFile()
         np.savez_compressed(runtime_data_file, self._data_list)
 
-<<<<<<< HEAD
-        with tarfile.open(outfile, mode='w') as tf:
-            tf.add(reference_structure_file.name, arcname='atoms')
-            tf.add(reference_data_file.name, arcname='reference_data')
-            tf.add(runtime_data_file.name, arcname='runtime_data')
-=======
         # Write temporary tar file
         with tempfile.NamedTemporaryFile('wb', delete=False) as f:
             with tarfile.open(fileobj=f, mode='w') as handle:
@@ -339,7 +333,6 @@
         f.close()  # Required for Windows
         shutil.copy(file_name, outfile)
         os.remove(file_name)
->>>>>>> 2ef30d65
         runtime_data_file.close()
 
     def _add_default_metadata(self):
