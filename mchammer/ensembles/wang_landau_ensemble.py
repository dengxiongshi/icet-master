--- conflicted
+++ resolved
@@ -3,11 +3,7 @@
 import random
 
 from collections import OrderedDict
-<<<<<<< HEAD
-from typing import Any, Dict, List, Optional, Union
-=======
-from typing import BinaryIO, Dict, Tuple, List, TextIO, Union, Any, Optional
->>>>>>> 1e72d5eb
+from typing import Any, Dict, List, Optional, Tuple, Union
 
 import numpy as np
 
@@ -38,7 +34,6 @@
      #. Initialize counters for the microcanonical entropy
         :math:`S(E)` and the histogram :math:`H(E)` to zero.
      #. Set the fill factor :math:`f=1`.
-
 
     It then proceeds as follows.
 
