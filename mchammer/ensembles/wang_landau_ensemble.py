"""Definition of the Wang-Landau algorithm class."""

import random

from collections import OrderedDict
from typing import Any, Dict, List, Optional, Tuple, Union

import numpy as np

from ase import Atoms

from .. import WangLandauDataContainer
from ..calculators.base_calculator import BaseCalculator
from .thermodynamic_base_ensemble import BaseEnsemble
from icet.input_output.logging_tools import logger

logger = logger.getChild('wang_landau_ensemble')


class WangLandauEnsemble(BaseEnsemble):
    """Instances of this class allow one to sample a system using the
    Wang-Landau (WL) algorithm, see Phys. Rev. Lett. **86**, 2050
    (2001) [WanLan01a]_. The WL algorithm enables one to acquire the
    density of states (DOS) as a function of energy, from which one
    can readily calculate many thermodynamic observables as a function
    of temperature. To this end, the WL algorithm accumulates both the
    microcanonical entropy :math:`S(E)` and a histogram :math:`H(E)`
    on an energy grid with a predefined spacing (``energy_spacing``).

    The algorithm is initialized as follows.

     #. Generate an initial configuration.
     #. Initialize counters for the microcanonical entropy
        :math:`S(E)` and the histogram :math:`H(E)` to zero.
     #. Set the fill factor :math:`f=1`.

    It then proceeds as follows.

    #. Propose a new configuration (see ``trial_move``).
    #. Accept or reject the new configuration with probability

       .. math::

          P = \\min \\{ 1, \\, \\exp [ S(E_\\mathrm{new}) - S(E_\\mathrm{cur}) ] \\},

       where :math:`E_\\mathrm{cur}` and :math:`E_\\mathrm{new}` are the
       energies of the current and new configurations, respectively.
    #. Update the microcanonical entropy :math:`S(E)\\leftarrow S(E) + f`
       and histogram :math:`H(E) \\leftarrow H(E) + 1` where
       :math:`E` is the energy of the system at the end of the move.
    #. Check the flatness of the histogram :math:`H(E)`. If
       :math:`H(E) > \\chi \\langle H(E)\\rangle\\,\\forall E` reset the histogram
       :math:`H(E) = 0` and reduce the fill factor :math:`f \\leftarrow f / 2`.
       The parameter :math:`\\chi` is set via ``flatness_limit``.
    #. If :math:`f` is smaller than ``fill_factor_limit`` terminate
       the loop, otherwise return to 1.

    The microcanonical entropy :math:`S(E)` and the histogram along
    with related information are written to the data container every
    time :math:`f` is updated. Using the density :math:`\\rho(E) = \\exp S(E)`
    one can then readily compute various thermodynamic quantities,
    including, e.g., the average energy:

    .. math::

       \\left<E\\right> = \\frac{\\sum_E E \\rho(E) \\exp(-E / k_B T)}{
       \\sum_E \\rho(E) \\exp(-E / k_B T)}

    Parameters
    ----------
    structure : :class:`Atoms <ase.Atoms>`
        atomic configuration to be used in the Wang-Landau simulation;
        also defines the initial occupation vector
    calculator : :class:`BaseCalculator <mchammer.calculators.ClusterExpansionCalculator>`
        calculator to be used for calculating potential changes
    trial_move : str
        One can choose between two different trial moves for
        generating new configurations. In a 'swap' move two sites are
        selected and their occupations are swapped; in a 'flip' move
        one site is selected and its occupation is flipped to a
        different species. While 'swap' moves conserve the
        concentrations of the species in the system, 'flip' moves
        allow one in principle to sample the full composition space.
    energy_spacing : float
        defines the bin size of the energy grid on which the microcanonical
        entropy :math:`S(E)`, and thus the density :math:`\\exp S(E)`, is
        evaluated; the spacing should be small enough to capture the features
        of the density of states; too small values will, however, render the
        convergence very tedious if not impossible
    energy_limit_left : float
        defines the lower limit of the energy range within which the
        microcanonical entropy :math:`S(E)` will be sampled. By default
        (`None`) no limit is imposed. Setting limits can be useful if only a
        part of the density of states is required.
    energy_limit_right : float
        defines the upper limit of the energy range within which the
        microcanonical entropy :math:`S(E)` will be sampled. By default
        (`None`) no limit is imposed. Setting limits can be useful if only a
        part of the density of states is required.
    fill_factor_limit : float
        If the fill_factor :math:`f` falls below this value, the
        WL sampling loop is terminated.
    flatness_check_interval : int
        For computational efficiency the flatness condition is only
        evaluated every ``flatness_check_interval``-th trial step. By
        default (``None``) ``flatness_check_interval`` is set to 1000
        times the number of sites in ``structure``, i.e. 1000 Monte
        Carlo sweeps.
    flatness_limit : float
        The histogram :math:`H(E)` is deemed sufficiently flat if
        :math:`H(E) > \\chi \\left<H(E)\\right>\\,\\forall
        E`. ``flatness_limit`` sets the parameter :math:`\\chi`.
    window_search_penalty : float
        If `energy_limit_left` and/or `energy_limit_right` have been
        provided, a modified acceptance probability,
        :math:`P=\\min\\{1,\\,\\exp[C_\\mathrm{WSP}(d_\\mathrm{new}-
        d_\\mathrm{cur})]\\}`, will be used until a configuration is
        found within the interval of interest. This parameter,
        specifically, corresponds to :math:`C_\\mathrm{WSP}`, which
        controls how strongly moves that lead to an increase in the
        distance, i.e. difference in energy divided by the energy
        spacing, to the energy window (:math:`d_\\mathrm{new}>
        d_\\mathrm{cur}`) should be penalized. A higher value leads
        to a lower acceptance probability for such moves.
    user_tag : str
        human-readable tag for ensemble [default: None]
    dc_filename : str
        name of file the data container associated with the ensemble
        will be written to; if the file exists it will be read, the
        data container will be appended, and the file will be
        updated/overwritten
    random_seed : int
        seed for the random number generator used in the Monte Carlo
        simulation
    ensemble_data_write_interval : int
        interval at which data is written to the data container; this
        includes for example the current value of the calculator
        (i.e. usually the energy) as well as ensembles specific fields
        such as temperature or the number of atoms of different species
    data_container_write_period : float
        period in units of seconds at which the data container is
        written to file; writing periodically to file provides both
        a way to examine the progress of the simulation and to back up
        the data [default: 600 s]
    trajectory_write_interval : int
        interval at which the current occupation vector of the atomic
        configuration is written to the data container.
    sublattice_probabilities : List[float]
        probability for picking a sublattice when doing a random swap.
        The list must contain as many elements as there are sublattices
        and it needs to sum up to 1.

    Example
    -------
    The following snippet illustrates how to carry out a Wang-Landau
    simulation. For the purpose of demonstration, the parameters of
    the cluster expansion are set to obtain a two-dimensional square
    Ising model, one of the systems studied in the original work by
    Wang and Landau::

        >>> from ase import Atoms
        >>> from icet import ClusterExpansion, ClusterSpace
        >>> from mchammer.calculators import ClusterExpansionCalculator
        >>> from mchammer.ensembles import WangLandauEnsemble

        >>> # prepare cluster expansion
        >>> prim = Atoms('Au', positions=[[0, 0, 0]], cell=[1, 1, 10], pbc=True)
        >>> cs = ClusterSpace(prim, cutoffs=[1.1], chemical_symbols=['Ag', 'Au'])
        >>> ce = ClusterExpansion(cs, [0, 0, 2])

        >>> # prepare initial configuration
        >>> structure = prim.repeat((4, 4, 1))
        >>> for k in range(8):
        ...     structure[k].symbol = 'Ag'

        >>> # set up and run Wang-Landau simulation
        >>> calculator = ClusterExpansionCalculator(structure, ce)
        >>> mc = WangLandauEnsemble(structure=structure,
        ...                         calculator=calculator,
        ...                         energy_spacing=1,
        ...                         dc_filename='ising_2d_run.dc')
        >>> mc.run(number_of_trial_steps=len(structure)*1000)  # in practice one requires more steps

    """

    def __init__(self,
                 structure: Atoms,
                 calculator: BaseCalculator,
                 energy_spacing: float,
                 energy_limit_left: float = None,
                 energy_limit_right: float = None,
                 trial_move: str = 'swap',
                 fill_factor_limit: float = 1e-6,
                 flatness_check_interval: int = None,
                 flatness_limit: float = 0.8,
                 window_search_penalty: float = 2.0,
                 user_tag: str = None,
                 dc_filename: str = None,
                 data_container: str = None,
                 random_seed: int = None,
                 data_container_write_period: float = 600,
                 ensemble_data_write_interval: int = None,
                 trajectory_write_interval: int = None,
                 sublattice_probabilities: List[float] = None) -> None:

        # set trial move
        if trial_move == 'swap':
            self.do_move = self._do_swap
            self._get_sublattice_probabilities = self._get_swap_sublattice_probabilities
        elif trial_move == 'flip':
            self.do_move = self._do_flip
            self._get_sublattice_probabilities = self._get_flip_sublattice_probabilities
        else:
            raise ValueError('Invalid value for trial_move: {}.'
                             ' Must be either "swap" or "flip".'.format(trial_move))

        # set default values that are system dependent
        if flatness_check_interval is None:
            flatness_check_interval = len(structure) * 1000

        # parameters pertaining to construction of entropy and histogram
        self._energy_spacing = energy_spacing
        self._fill_factor_limit = fill_factor_limit
        self._flatness_check_interval = flatness_check_interval
        self._flatness_limit = flatness_limit

        # energy window
<<<<<<< HEAD
        if energy_limit_left is None or np.isnan(energy_limit_left):
            self._bin_left = None
        else:
            self._bin_left = self._get_bin_index(energy_limit_left)
        if energy_limit_right is None or np.isnan(energy_limit_right):
            self._bin_right = None
        else:
            self._bin_right = self._get_bin_index(energy_limit_right)
=======
        self._window_search_penalty = window_search_penalty
        self._bin_left = self._get_bin_index(energy_limit_left)
        self._bin_right = self._get_bin_index(energy_limit_right)
>>>>>>> 71878bb9
        if self._bin_left is not None and \
                self._bin_right is not None and self._bin_left >= self._bin_right:
            raise ValueError('Invalid energy window: left boundary ({}, {}) must be'
                             ' smaller than right boundary ({}, {})'
                             .format(energy_limit_left, self._bin_left,
                                     energy_limit_right, self._bin_right))

        # ensemble parameters
        self._ensemble_parameters = {}
        self._ensemble_parameters['energy_spacing'] = energy_spacing
        self._ensemble_parameters['trial_move'] = trial_move
        self._ensemble_parameters['energy_limit_left'] = energy_limit_left
        self._ensemble_parameters['energy_limit_right'] = energy_limit_right
        # The following parameters are _intentionally excluded_ from
        # the ensemble_parameters dict as it would prevent users from
        # changing their values between restarts. The latter is advantageous
        # as these runs can require restarts and possibly parameter adjustments
        # to achieve convergence.
        #  * fill_factor_limit
        #  * flatness_check_interval
        #  * flatness_limit
        #  * entropy_write_frequency
        #  * window_search_penalty

        # add species count to ensemble parameters
        symbols = set([symbol for sub in calculator.sublattices
                       for symbol in sub.chemical_symbols])
        for symbol in symbols:
            key = 'n_atoms_{}'.format(symbol)
            count = structure.get_chemical_symbols().count(symbol)
            self._ensemble_parameters[key] = count

        # set the convergence, which may be updated in case of a restart
        self._converged = None  # type: Optional[bool]

        # the constructor of the parent classes must be called *after*
        # the ensemble_parameters dict has been populated
        super().__init__(
            structure=structure,
            calculator=calculator,
            user_tag=user_tag,
            random_seed=random_seed,
            dc_filename=dc_filename,
            data_container=data_container,
            data_container_class=WangLandauDataContainer,
            data_container_write_period=data_container_write_period,
            ensemble_data_write_interval=ensemble_data_write_interval,
            trajectory_write_interval=trajectory_write_interval)

        # handle probabilities for swaps on different sublattices
        if sublattice_probabilities is None:
            self._sublattice_probabilities = self._get_sublattice_probabilities()
        else:
            self._sublattice_probabilities = sublattice_probabilities

        # initialize Wang-Landau algorithm; in the case of a restart
        # these quantities are read from the data container file; the
        # if-conditions prevent these values from being overwritten
        self._potential = self.calculator.calculate_total(
            occupations=self.configuration.occupations)
        self._reached_energy_window = self._inside_energy_window(
            self._get_bin_index(self._potential))
        if not hasattr(self, '_fill_factor'):
            self._fill_factor = 1.0
        if not hasattr(self, '_fill_factor_history'):
            if self._reached_energy_window:
                self._fill_factor_history = {self.step: self._fill_factor}
            else:
                self._fill_factor_history = {}
        if not hasattr(self, '_entropy_history'):
            self._entropy_history = {}
        if not hasattr(self, '_histogram'):
            self._histogram = {}  # type: Dict[int, int]
        if not hasattr(self, '_entropy'):
            self._entropy = {}  # type: Dict[int, float]

    @property
    def fill_factor(self) -> float:
        """ current value of fill factor """
        return self._fill_factor

    @property
    def fill_factor_history(self) -> Dict[int, float]:
        """evolution of the fill factor in the Wang-Landau algorithm (key=MC
        trial step, value=fill factor)
        """
        return self._fill_factor_history

    @property
    def converged(self) -> Optional[bool]:
        """ True if convergence has been achieved """
        return self._converged

    @property
    def flatness_limit(self) -> float:
        """The histogram :math:`H(E)` is deemed sufficiently flat if
        :math:`H(E) > \\chi \\left<H(E)\\right>\\,\\forall
        E` where ``flatness_limit`` sets the parameter :math:`\\chi`.
        """
        return self._flatness_limit

    @flatness_limit.setter
    def flatness_limit(self, new_value) -> None:
        self._flatness_limit = new_value
        self._converged = None

    @property
    def fill_factor_limit(self) -> float:
        """ If the fill_factor :math:`f` falls below this value, the
        Wang-Landau sampling loop is terminated. """
        return self._fill_factor_limit

    @fill_factor_limit.setter
    def fill_factor_limit(self, new_value) -> None:
        self._fill_factor_limit = new_value
        self._converged = None

    @property
    def flatness_check_interval(self) -> int:
        """ number of MC trial steps between checking the flatness
        condition """
        return self._flatness_check_interval

    @flatness_check_interval.setter
    def flatness_check_interval(self, new_value: int) -> None:
        self._flatness_check_interval = new_value

    def run(self, number_of_trial_steps: int):
        """
        Samples the ensemble for the given number of trial steps.

        Parameters
        ----------
        number_of_trial_steps
            maximum number of MC trial steps to run in total (the
            run will terminate earlier if `fill_factor_limit` is reached)
        reset_step
            if True the MC trial step counter and the data container will
            be reset to zero and empty, respectively.

        Raises
        ------
        TypeError
            if `number_of_trial_steps` is not an int
        """
        if self.converged:
            logger.warning('Convergence has already been reached.')
        else:
            super().run(number_of_trial_steps)

    def _terminate_sampling(self) -> bool:
        """Returns True if the Wang-Landau algorithm has converged. This is
        used in the run method implemented of BaseEnsemble to
        evaluate whether the sampling loop should be terminated.
        """
        return self._converged is True  # N.B.: self._converged can be None

    def _restart_ensemble(self):
        """Restarts ensemble using the last state saved in the data container
        file. Note that this method does _not_ use the last_state property of
        the data container but rather uses the last data written the data frame.
        """
        super()._restart_ensemble()
        self._fill_factor = self.data_container._last_state['fill_factor']
        self._fill_factor_history = self.data_container._last_state['fill_factor_history']
        self._entropy_history = self.data_container._last_state['entropy_history']
        self._histogram = self.data_container._last_state['histogram']
        self._entropy = self.data_container._last_state['entropy']
        self._converged = (self._fill_factor <= self._fill_factor_limit)

    def write_data_container(self, outfile: Union[str, bytes]):
        """Updates last state of the Wang-Landau simulation and
        writes DataContainer to file.

        Parameters
        ----------
        outfile
            file to which to write
        """
        self._data_container._update_last_state(
            last_step=self.step,
            occupations=self.configuration.occupations.tolist(),
            accepted_trials=self._accepted_trials,
            random_state=random.getstate(),
            fill_factor=self._fill_factor,
            fill_factor_history=self._fill_factor_history,
            entropy_history=self._entropy_history,
            histogram=OrderedDict(sorted(self._histogram.items())),
            entropy=OrderedDict(sorted(self._entropy.items())))
        self.data_container.write(outfile)

    def _acceptance_condition(self, potential_diff: float) -> bool:
        """Evaluates Metropolis acceptance criterion.

        Parameters
        ----------
        potential_diff
            change in the thermodynamic potential associated
            with the trial step
        """

        # acceptance/rejection step
        bin_old = self._get_bin_index(self._potential)
        bin_new = self._get_bin_index(self._potential + potential_diff)
        bin_cur = bin_old
        if self._allow_move(bin_cur, bin_new):
            S_cur = self._entropy.get(bin_cur, 0)
            S_new = self._entropy.get(bin_new, 0)
            delta = np.exp(S_cur - S_new)
            if delta >= 1 or delta >= self._next_random_number():
                accept = True
                self._potential += potential_diff
                bin_cur = bin_new
            else:
                accept = False
        else:
            accept = False

        if not self._reached_energy_window:
            # check whether the target energy window has been reached
            self._reached_energy_window = self._inside_energy_window(bin_cur)
            # if the target window has been reached remove unused bins
            # from histogram and entropy counters
            if self._reached_energy_window:
                self._fill_factor_history[self.step] = self._fill_factor
                # flush data from data container except for initial step
                self._data_container._data_list = [self._data_container._data_list[0]]
                self._entropy = {k: self._entropy[k]
                                 for k in self._entropy if self._inside_energy_window(k)}
                self._histogram = {k: self._histogram[k]
                                   for k in self._histogram if self._inside_energy_window(k)}
            else:
                # then reconsider accept/reject based on whether we
                # approached the window or not
                dist_new = np.inf
                dist_old = np.inf
                if self._bin_left is not None:
                    dist_new = min(dist_new, abs(bin_new - self._bin_left))
                    dist_old = min(dist_old, abs(bin_old - self._bin_left))
                if self._bin_right is not None:
                    dist_new = min(dist_new, abs(bin_new - self._bin_right))
                    dist_old = min(dist_old, abs(bin_old - self._bin_right))
                assert dist_new < np.inf and dist_old < np.inf
                exp_dist = np.exp((dist_old - dist_new) * self._window_search_penalty)
                if exp_dist >= 1 or exp_dist >= self._next_random_number():
                    # should be accepted
                    if not accept:
                        # reset potential
                        self._potential += potential_diff
                    bin_cur = bin_new
                    accept = True
                else:
                    # should be rejected
                    if accept:
                        # reset potential
                        self._potential -= potential_diff
                    bin_cur = bin_old
                    accept = False

        # update histograms and entropy counters
        self._update_entropy(bin_cur)

        return accept

    def _update_entropy(self, bin_cur: int) -> None:
        """Updates counters for histogram and entropy, checks histogram
        flatness, and updates fill factor if indicated.
        """

        # update histogram and entropy
        self._entropy[bin_cur] = self._entropy.get(bin_cur, 0) + self._fill_factor
        self._histogram[bin_cur] = self._histogram.get(bin_cur, 0) + 1

        # check flatness of histogram
        if self.step % self._flatness_check_interval == 0 and \
                self.step > 0 and self._reached_energy_window:

            # shift entropy counter in order to avoid overflow
            entropy_ref = np.min(list(self._entropy.values()))
            for k in self._entropy:
                self._entropy[k] -= entropy_ref

            histogram = np.array(list(self._histogram.values()))
            limit = self._flatness_limit * np.average(histogram)
            if np.all(histogram >= limit):

                # check whether the Wang-Landau algorithm has converged
                self._converged = (self._fill_factor <= self._fill_factor_limit)
                if not self._converged:
                    # update fill factor
                    self._fill_factor /= 2
                    self._fill_factor_history[self.step] = self._fill_factor
                    # update entropy history
                    self._entropy_history[self.step] = OrderedDict(
                        sorted(self._entropy.items()))
                    # reset histogram
                    self._histogram = dict.fromkeys(self._histogram, 0)

    def _get_bin_index(self, energy: float) -> int:
        """ Returns bin index for histogram and entropy dictionaries. """
        return int(np.around(energy / self._energy_spacing))

    def _allow_move(self, bin_cur: Optional[int], bin_new: int) -> bool:
        """Returns True if the current move is to be included in the
        accumulation of histogram and entropy. This logic has been
        moved into a separate function in order to enhance
        readability.
        """
        if self._bin_left is None and self._bin_right is None:
            # no limits on energy window
            return True
        if self._bin_left is not None:
            if bin_cur < self._bin_left:
                # not yet in window (left limit)
                return True
            if bin_new < self._bin_left:
                # imposing left limit
                return False
        if self._bin_right is not None:
            if bin_cur > self._bin_right:
                # not yet in window (right limit)
                return True
            if bin_new > self._bin_right:
                # imposing right limit
                return False
        return True

    def _inside_energy_window(self, bin_k: int) -> bool:
        """Returns True if bin_k is inside the energy window specified for
        this simulation.
        """
        if self._bin_left is not None and bin_k < self._bin_left:
            return False
        if self._bin_right is not None and bin_k > self._bin_right:
            return False
        return True

    def _do_trial_step(self):
        """ Carries out one Monte Carlo trial step. """
        sublattice_index = self.get_random_sublattice_index(self._sublattice_probabilities)
        return self.do_move(sublattice_index=sublattice_index)

    def _do_swap(self, sublattice_index: int, allowed_species: List[int] = None) -> int:
        """Carries out a Monte Carlo trial that involves swapping the species
        on two sites. This method has been copied from
        ThermodynamicBaseEnsemble.

        Parameters
        ---------
        sublattice_index
            the sublattice the swap will act on
        allowed_species
            list of atomic numbers for allowed species

        Returns
        -------
        Returns 1 or 0 depending on if trial move was accepted or rejected
        """
        sites, species = self.configuration.get_swapped_state(sublattice_index, allowed_species)
        potential_diff = self._get_property_change(sites, species)
        if self._acceptance_condition(potential_diff):
            self.update_occupations(sites, species)
            return 1
        return 0

    def _do_flip(self, sublattice_index: int, allowed_species: List[int] = None) -> int:
        """Carries out one Monte Carlo trial step that involves flipping the
        species on one site. This method has been adapted from
        ThermodynamicBaseEnsemble.

        Parameters
        ---------
        sublattice_index
            the sublattice the flip will act on
        allowed_species
            list of atomic numbers for allowed species

        Returns
        -------
        Returns 1 or 0 depending on if trial move was accepted or rejected

        """
        index, species = self.configuration.get_flip_state(sublattice_index, allowed_species)
        potential_diff = self._get_property_change([index], [species])
        if self._acceptance_condition(potential_diff):
            self.update_occupations([index], [species])
            return 1
        return 0

    def _get_swap_sublattice_probabilities(self) -> List[float]:
        """Returns sublattice probabilities suitable for swaps. This method
        has been copied without modification from ThermodynamicBaseEnsemble.
        """
        sublattice_probabilities = []  # type: List[Any]
        for i, sl in enumerate(self.sublattices):
            if self.configuration.is_swap_possible(i):
                sublattice_probabilities.append(len(sl.indices))
            else:
                sublattice_probabilities.append(0)
        norm = sum(sublattice_probabilities)
        if norm == 0:
            raise ValueError('No swaps are possible on any of the active sublattices.')
        sublattice_probabilities = [p / norm for p in sublattice_probabilities]
        return sublattice_probabilities

    def _get_flip_sublattice_probabilities(self) -> List[float]:
        """Returns the default sublattice probability which is based on the
        sizes of a sublattice. This method has been copied without
        modification from ThermodynamicBaseEnsemble.
        """
        sublattice_probabilities = []  # type: List[Any]
        for _, sl in enumerate(self.sublattices):
            if len(sl.chemical_symbols) > 1:
                sublattice_probabilities.append(len(sl.indices))
            else:
                sublattice_probabilities.append(0)
        norm = sum(sublattice_probabilities)
        sublattice_probabilities = [p / norm for p in sublattice_probabilities]
        return sublattice_probabilities


def get_bins_for_parallel_simulations(n_bins: int,
                                      energy_spacing: float,
                                      minimum_energy: float,
                                      maximum_energy: float,
                                      overlap: int = 4,
                                      bin_size_exponent: float = 1.0) -> List[Tuple[float, float]]:
    """Generates a list of energy bins (lower and upper bound) suitable for
    parallel Wang-Landau simulations. For the latter, the energy range is
    split up into a several bins (``n_bins``). Each bin is then sampled in a
    separate Wang-Landau simulation. Once the density of states in the
    individual bins has been converged the total density of states can be
    constructed by patching the segments back together. To this end, one
    requires some over overlap between the segments (``overlap``).

    The function returns a list of tuples. Each tuple provides the lower
    (``energy_limit_left``) and upper (``energy_limit_right``) bound of one
    bin, which are then to be used to set ``energy_limit_left`` and
    ``energy_limit_right`` when initializing a :class:`WangLandauEnsemble`
    instance.

    N.B.: The left-most/right-most bin has no lower/upper bound (set to
    ``None``).

    Parameters
    ----------
    n_bins
        number of bins
    energy_spacing
        defines the bin size of the energy grid used by the Wang-Landau
        simulation, see :class:`WangLandauEnsemble` for details
    minimum_energy
        an estimate for the lowest energy to be encountered in this system
    maximum_energy
        an estimate for the highest energy to be encountered in this system
    overlap
        amount of overlap between bins in units of ``energy_spacing``
    bin_size_exponent
        *Expert option*: This parameter allows one to generate a non-uniform
        distribution of bin sizes. If ``bin_size_exponent`` is smaller than
        one bins at the lower and upper end of the energy range (specified via
        ``minimum_energy`` and ``maximum_energy``) will be shrunk relative to
        the bins in the middle of the energy range. In principle this can be
        used one to achieve a more even distribution of computational load
        between the individual Wang-Landau simulations.
    """

    limits = np.linspace(-1, 1, n_bins + 1)
    limits = np.sign(limits) * np.abs(limits) ** bin_size_exponent
    limits *= 0.5 * (maximum_energy - minimum_energy)
    limits += 0.5 * (maximum_energy + minimum_energy)
    limits[0], limits[-1] = None, None

    bounds = []
    for k, (energy_limit_left, energy_limit_right) in enumerate(zip(limits[:-1], limits[1:])):
        if energy_limit_left is not None and energy_limit_right is not None and \
              (energy_limit_right - energy_limit_left) / energy_spacing < 2 * overlap:
            raise ValueError('Energy window too small. min/max: {}/{}'
                             .format(energy_limit_right, energy_limit_left) +
                             ' Try decreasing n_bins ({}) and/or overlap ({}).'
                             .format(n_bins, overlap))
        if energy_limit_left is not None:
            energy_limit_left -= overlap * energy_spacing
        if energy_limit_right is not None:
            energy_limit_right += overlap * energy_spacing
        bounds.append((energy_limit_left, energy_limit_right))

    return bounds<|MERGE_RESOLUTION|>--- conflicted
+++ resolved
@@ -225,20 +225,9 @@
         self._flatness_limit = flatness_limit
 
         # energy window
-<<<<<<< HEAD
-        if energy_limit_left is None or np.isnan(energy_limit_left):
-            self._bin_left = None
-        else:
-            self._bin_left = self._get_bin_index(energy_limit_left)
-        if energy_limit_right is None or np.isnan(energy_limit_right):
-            self._bin_right = None
-        else:
-            self._bin_right = self._get_bin_index(energy_limit_right)
-=======
         self._window_search_penalty = window_search_penalty
         self._bin_left = self._get_bin_index(energy_limit_left)
         self._bin_right = self._get_bin_index(energy_limit_right)
->>>>>>> 71878bb9
         if self._bin_left is not None and \
                 self._bin_right is not None and self._bin_left >= self._bin_right:
             raise ValueError('Invalid energy window: left boundary ({}, {}) must be'
