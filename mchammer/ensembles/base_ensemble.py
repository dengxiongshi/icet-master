--- conflicted
+++ resolved
@@ -4,13 +4,6 @@
 import random
 from math import gcd
 
-<<<<<<< HEAD
-
-class BaseEnsemble:
-
-    def __init__(self, *args, **kwargs):
-        pass
-=======
 
 class BaseEnsemble(ABC):
     """
@@ -179,5 +172,4 @@
         else:
             self.observers[observer.tag] = observer
 
-        self._find_minimum_observation_interval()
->>>>>>> 98baaa37
+        self._find_minimum_observation_interval()