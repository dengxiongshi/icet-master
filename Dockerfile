--- conflicted
+++ resolved
@@ -12,15 +12,6 @@
     doxygen \
     graphviz \
     zip
-<<<<<<< HEAD
-RUN \
-  pip3 install --upgrade \
-    coverage \
-    flake8 \
-    mypy \
-&& \
-=======
-
 # Packages for testing
 # Packages needed for icet
 # Packages for building documentation
@@ -31,8 +22,8 @@
   pip3 install --upgrade \
     coverage \
     flake8 \
+    mypy \
   && \
->>>>>>> 8aa466b9
   pip3 install --upgrade \
     ase \
     mip \
@@ -41,12 +32,8 @@
     scikit-learn \
     scipy \
     spglib \
-<<<<<<< HEAD
-&& \
-=======
     xdoctest \
   && \
->>>>>>> 8aa466b9
   pip3 install --upgrade \
     breathe \
     cloud_sptheme \
