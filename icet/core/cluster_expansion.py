"""
This module provides the ClusterExpansion class.
"""

import pandas as pd
import numpy as np
import pickle
import tempfile
import tarfile
import re

from icet import ClusterSpace
from icet.core.structure import Structure
from typing import List, Union
from ase import Atoms


class ClusterExpansion:
    """Cluster expansions are obtained by combining a cluster space with
    a set of effective cluster interactions (ECIs). Instances of this
    class allow one to predict the property of interest for a given
    structure.

    Attributes
    ----------
    cluster_space : icet.ClusterSpace
        cluster space that was used for constructing the cluster expansion
    parameters : np.ndarray
        effective cluster interactions (ECIs)

    Example
    -------
    The following snippet illustrates the initialization and usage of
    a ClusterExpansion object. Here, the ECIs are taken to be a list
    of ones. Usually, they would be obtained by training with
    respect to a set of reference data::

        from ase.build import bulk
        from icet import ClusterSpace, ClusterExpansion

        # create cluster expansion
        prim = bulk('Au')
        cs = ClusterSpace(prim, cutoffs=[7.0, 5.0],
                          chemical_symbols=[['Au', 'Pd']])
        ecis = 14 * [1.0]
        ce = ClusterExpansion(cs, ecis)

        # make prediction for supercell
        sc = prim.repeat(3)
        for k in [1, 4, 7]:
            sc[k].symbol = 'Pd'
        print(ce.predict(sc))
    """

    def __init__(self, cluster_space: ClusterSpace,
                 parameters: np.array) -> None:
        """
        Initializes a ClusterExpansion object.

        Parameters
        ----------
        cluster_space
            cluster space to be used for constructing the cluster expansion
        parameters
            effective cluster interactions (ECIs)

        Raises
        ------
        ValueError
            if cluster space and parameters differ in length
        """
        if len(cluster_space) != len(parameters):
            raise ValueError('cluster_space ({}) and parameters ({}) must have'
                             ' the same length'.format(len(cluster_space),
                                                       len(parameters)))
        self._cluster_space = cluster_space.copy()
        if isinstance(parameters, list):
            parameters = np.array(parameters)
        self._parameters = parameters
        self._original_parameters = parameters.copy()
        self._pruning_history = []

    def predict(self, structure: Union[Atoms, Structure]) -> float:
        """
        Predicts the property of interest (e.g., the energy) for the input
        structure using the cluster expansion.

        Parameters
        ----------
        structure
            atomic configuration

        Returns
        -------
        float
            property value of predicted by the cluster expansion
        """
        cluster_vector = self._cluster_space.get_cluster_vector(structure)
        prop = np.dot(cluster_vector, self.parameters)
        return prop

    @property
    def parameters_as_dataframe(self) -> pd.DataFrame:
        """ dataframe containing orbit data and ECIs """
        rows = self._cluster_space.orbit_data
        for row, eci in zip(rows, self.parameters):
            row['eci'] = eci
        return pd.DataFrame(rows)

    @property
    def orders(self) -> List[int]:
        """ orders included in cluster expansion """
        return list(range(len(self._cluster_space.cutoffs)+2))

    @property
    def cluster_space(self) -> ClusterSpace:
        """ cluster space on which cluster expansion is based """
        return self._cluster_space.copy()

    @property
    def parameters(self) -> List[float]:
        """ effective cluster interactions (ECIs) """
        return self._parameters

    def plot_parameters(self, orders=None):
        """ Plot ECIs for given orders, default plots for all orders """

        if orders is None:
            orders = self.orders
        df = self.parameters_as_dataframe

        # plotting
        import matplotlib.pyplot as plt
        fig = plt.figure()
        ax = fig.add_subplot(1, 1, 1)
        ax.axhline(y=0.0, c='k', lw=1)
        for order in orders:
            df_order = df.loc[df['order'] == order]
            ax.plot(df_order.radius, df_order.eci, 'o', ms=8, label='order {}'.format(order))
        ax.legend(loc='best')
        ax.set_xlabel('Radius')
        ax.set_ylabel('ECI')
        plt.show()

    def __len__(self) -> int:
        return len(self._parameters)

    def _get_string_representation(self, print_threshold: int = None,
                                   print_minimum: int = 10):
        """ String representation of the cluster expansion. """
        cluster_space_repr = self._cluster_space._get_string_representation(
            print_threshold, print_minimum).split('\n')
        # rescale width
        eci_col_width = max(
            len('{:9.3g}'.format(max(self._parameters, key=abs))), len('ECI'))
        width = len(cluster_space_repr[0]) + len(' | ') + eci_col_width

        s = []  # type: List
        s += ['{s:=^{n}}'.format(s=' Cluster Expansion ', n=width)]
        s += [t for t in cluster_space_repr if re.search(':', t)]

        # table header
        s += [''.center(width, '-')]
        t = [t for t in cluster_space_repr if 'index' in t]
        t += ['{s:^{n}}'.format(s='ECI', n=eci_col_width)]
        s += [' | '.join(t)]
        s += [''.center(width, '-')]

        # table body
        index = 0
        while index < len(self):
            if (print_threshold is not None and
                    len(self) > print_threshold and
                    index >= print_minimum and
                    index <= len(self) - print_minimum):
                index = len(self) - print_minimum
                s += [' ...']
            pattern = r'^{:4}'.format(index)
            t = [t for t in cluster_space_repr if re.match(pattern, t)]
            eci_value = '{:9.3g}'.format(self._parameters[index])
            t += ['{s:^{n}}'.format(s=eci_value, n=eci_col_width)]
            s += [' | '.join(t)]
            index += 1
        s += [''.center(width, '=')]

        return '\n'.join(s)

    def __repr__(self) -> str:
        """ string representation """
        return self._get_string_representation(print_threshold=50)

    def print_overview(self,
                       print_threshold: int = None,
                       print_minimum: int = 10) -> None:
        """
        Print an overview of the cluster expansion in terms of the orbits (order,
        radius, multiplicity, corresponding ECI etc).

        Parameters
        ----------
        print_threshold
            if the number of orbits exceeds this number print dots
        print_minimum
            number of lines printed from the top and the bottom of the orbit
            list if `print_threshold` is exceeded
        """
        print(self._get_string_representation(print_threshold=print_threshold,
                                              print_minimum=print_minimum))

    def prune(self, indices: List[int] = None, tol: float = 0):
        """
        Removes orbits from the cluster expansion (CE), for which the effective
        cluster interactions (ECIs; parameters) are zero or close to zero.
        This commonly reduces the computational cost for evaluating the CE and
        is therefore recommended prior to using it in production. If the method
        is called without arguments orbits will be pruned, for which the ECIs
        are strictly zero. Less restrictive pruning can be achived by setting
        the `tol` keyword.

        Parameters
        ----------
        indices
            indices to parameters to remove in the cluster expansion.
        tol
            orbits for which the absolute ECIs is/are within this
            value will be pruned
        """

        # find orbit indices to be rmoved
        if indices is None:
            indices = [i for i, param in enumerate(
                self.parameters) if np.abs(param) <= tol and i > 0]
        df = self.parameters_as_dataframe
        indices = list(set(indices))

        if 0 in indices:
            raise ValueError('Orbit index cannot be 0 since the zerolet may not be pruned.')
        orbit_candidates_for_removal = \
            df.orbit_index[np.array(indices)].tolist()
        safe_to_remove_orbits, safe_to_remove_params = [], []
        for oi in set(orbit_candidates_for_removal):
            if oi == -1:
                continue
            orbit_count = df.orbit_index.tolist().count(oi)
            oi_remove_count = orbit_candidates_for_removal.count(oi)
            if orbit_count <= oi_remove_count:
                safe_to_remove_orbits.append(oi)
                safe_to_remove_params += df.index[df['orbit_index'] == oi].tolist()

        # prune cluster space
        self._cluster_space._prune_orbit_list(indices=safe_to_remove_orbits)
        self._parameters = self._parameters[np.setdiff1d(
            np.arange(len(self._parameters)), safe_to_remove_params)]

    def write(self, filename: str):
        """
        Writes ClusterExpansion object to file.

        Parameters
        ---------
        filename
            name of file to which to write
        """
<<<<<<< HEAD
        self._cluster_space.write(filename)
=======
>>>>>>> 5078baa1

        items = dict()
        items['parameters'] = self.parameters
        items['original_parameters'] = self._original_parameters
        items['pruning_history'] = self._pruning_history

        with tarfile.open(name=filename, mode='w') as tar_file:
            cs_file = tempfile.NamedTemporaryFile()
            self.cluster_space.write(cs_file.name)
            tar_file.add(cs_file.name, arcname='cluster_space')

            # write items
            temp_file = tempfile.TemporaryFile()
            pickle.dump(items, temp_file)
            temp_file.seek(0)
            tar_info = tar_file.gettarinfo(arcname='items', fileobj=temp_file)
            tar_file.addfile(tar_info, temp_file)
            temp_file.close()

    @staticmethod
    def read(filename: str):
        """
        Reads ClusterExpansion object from file.

        Parameters
        ---------
        filename
            file from which to read
        """
        with tarfile.open(name=filename, mode='r') as tar_file:
            cs_file = tempfile.NamedTemporaryFile()
            cs_file.write(tar_file.extractfile('cluster_space').read())
            cs_file.seek(0)
            cs = ClusterSpace.read(cs_file.name)
            items = pickle.load(tar_file.extractfile('items'))

        parameters = items['parameters']
        pruning_history = items['pruning_history']
        original_parameters = items['original_parameters']
        ce = ClusterExpansion(cs, original_parameters)
        for arg in pruning_history:
            ce.prune(indices=arg['indices'], tol=arg['tol'])

        assert list(parameters) == list(ce.parameters)
        return ce<|MERGE_RESOLUTION|>--- conflicted
+++ resolved
@@ -78,7 +78,6 @@
             parameters = np.array(parameters)
         self._parameters = parameters
         self._original_parameters = parameters.copy()
-        self._pruning_history = []
 
     def predict(self, structure: Union[Atoms, Structure]) -> float:
         """
@@ -261,15 +260,10 @@
         filename
             name of file to which to write
         """
-<<<<<<< HEAD
         self._cluster_space.write(filename)
-=======
->>>>>>> 5078baa1
 
         items = dict()
         items['parameters'] = self.parameters
-        items['original_parameters'] = self._original_parameters
-        items['pruning_history'] = self._pruning_history
 
         with tarfile.open(name=filename, mode='w') as tar_file:
             cs_file = tempfile.NamedTemporaryFile()
@@ -302,11 +296,7 @@
             items = pickle.load(tar_file.extractfile('items'))
 
         parameters = items['parameters']
-        pruning_history = items['pruning_history']
-        original_parameters = items['original_parameters']
-        ce = ClusterExpansion(cs, original_parameters)
-        for arg in pruning_history:
-            ce.prune(indices=arg['indices'], tol=arg['tol'])
+        ce = ClusterExpansion(cs, parameters)
 
         assert list(parameters) == list(ce.parameters)
         return ce