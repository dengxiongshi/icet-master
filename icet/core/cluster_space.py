import pickle

from ase import Atoms
from collections import OrderedDict
from typing import List, Union
import numpy as np

from _icet import ClusterSpace as _ClusterSpace
from icet.tools.geometry import get_primitive_structure, add_vacuum_in_non_pbc
from icet.core.orbit_list import create_orbit_list
from icet.core.structure import Structure


class ClusterSpace(_ClusterSpace):
    """
    This class provides functionality for generating and maintaining cluster
    spaces.

    Parameters
    ----------
    atoms : ASE Atoms object / icet Structure object (bi-optional)
        atomic configuration
    cutoffs : list of floats
        cutoff radii per order that define the cluster space
    chemical_symbols : list of strings
        list of chemical symbols, each of which must map to an element of
        the periodic table
    Mi : list / dictionary / int
        * if a list is provided, it must contain as many elements as there
          are sites and each element represents the number of allowed
          components on the respective site
        * if a dictionary is provided the key represent the site index and
          the value the number of allowed components
        * if a single `int` is provided each site the number of allowed
          components will be set to `Mi` for sites in the structure
    """

<<<<<<< HEAD
    def __init__(self, atoms, cutoffs, chemical_symbols,
                 Mi=None, verbosity=0, bothways=False):
=======
    def __init__(self, atoms: Union[Atoms, Structure], cutoffs: List[float],
                 chemical_symbols: List[str], Mi: Union[list, dict, int]=None):
>>>>>>> 3f11abe6

        assert isinstance(atoms, Atoms), \
            'input configuration must be an ASE Atoms object'

        self._atoms = atoms
        self._cutoffs = cutoffs
        self._chemical_symbols = chemical_symbols
        self._mi = Mi

        # set up orbit list
<<<<<<< HEAD
        orbit_list = create_orbit_list(self._structure, self._cutoffs,
                                       verbosity=verbosity, bothways=bothways)
=======
        orbit_list = create_orbit_list(Structure.from_atoms(atoms),
                                       self._cutoffs)
>>>>>>> 3f11abe6
        orbit_list.sort()

        # handle occupations
        if Mi is None:
            Mi = len(chemical_symbols)
        if isinstance(Mi, dict):
            Mi = self._get_Mi_from_dict(Mi,
                                        orbit_list.get_primitive_structure())
        if not isinstance(Mi, list):
            if isinstance(Mi, int):
                Mi = [Mi] * len(orbit_list.get_primitive_structure())
            else:
                raise Exception('Mi has wrong type (ClusterSpace)')
        assert len(Mi) == len(orbit_list.get_primitive_structure()), \
            'len(Mi) does not equal the number of sites' \
            ' in the primitive structure'

        # call (base) C++ constructor
        _ClusterSpace.__init__(self, Mi, chemical_symbols, orbit_list)

    @staticmethod
    def _get_Mi_from_dict(Mi: dict, atoms: Union[Atoms, Structure]):
        """
        Mi maps the orbit index to the number of allowed components. This
        function maps a dictionary onto the list format that is used
        internatlly for representing Mi.

        Parameters
        ----------
        Mi
            each site in the structure should be represented by one entry in
            this dictionary, where the key is the site index and the value is
            the number of components that are allowed on the repsective site
        atoms
            atomic configuration

        Returns
        -------
        list
            number of species that are allowed on each site

        Todo
        ----
        * rename function
        * remove bi-optionality between icet Structure and ASE Atoms input
        """
        assert isinstance(atoms, (Atoms, Structure)), \
            'input configuration must be an ASE Atoms/icet Structure object'
        if isinstance(atoms, Atoms):
            cluster_data = get_singlet_info(atoms)
        else:
            cluster_data = get_singlet_info(atoms.to_atoms())
        Mi_ret = [-1] * len(atoms)
        for singlet in cluster_data:
            for site in singlet['sites']:
                if singlet['orbit_index'] not in Mi:
                    raise Exception('Mi for site {} missing from dictionary'
                                    ''.format(singlet['orbit_index']))
                Mi_ret[site[0].index] = Mi[singlet['orbit_index']]

        return Mi_ret

    def _get_string_representation(self, print_threshold: int=None,
                                   print_minimum: int=10) -> str:
        """
        String representation of the cluster space that provides an overview of
        the orbits (order, radius, multiplicity etc) that constitute the space.

        Parameters
        ----------
        print_threshold
            if the number of orbits exceeds this number print dots
        print_minimum
            number of lines printed from the top and the bottom of the orbit
            list if `print_threshold` is exceeded

        Returns
        -------
        multi-line string
            string representation of the cluster space.
        """

        def repr_orbit(orbit, header=False):
            formats = {'order': '{:2}',
                       'radius': '{:8.4f}',
                       'multiplicity': '{:4}',
                       'index': '{:4}',
                       'orbit_index': '{:4}',
                       'multi_component_vector': '{:}'}
            s = []
            for name, value in orbit.items():
                str_repr = formats[name].format(value)
                n = max(len(name), len(str_repr))
                if header:
                    s += ['{s:^{n}}'.format(s=name, n=n)]
                else:
                    s += ['{s:^{n}}'.format(s=str_repr, n=n)]
            return ' | '.join(s)

        # basic information
        # (use largest orbit to obtain maximum line length)
        prototype_orbit = self.orbit_data[-1]
        width = len(repr_orbit(prototype_orbit))
        s = []
        s += ['{s:=^{n}}'.format(s=' Cluster Space ', n=width)]
        s += [' chemical species: {}'
              .format(' '.join(self.get_chemical_symbols()))]
        s += [' cutoffs: {}'.format(' '.join(['{:.4f}'.format(co)
                                              for co in self._cutoffs]))]
        s += [' total number of orbits: {}'.format(len(self))]
        t = ['{}= {}'.format(k, c)
             for k, c in self.get_number_of_orbits_by_order().items()]
        s += [' number of orbits by order: {}'.format('  '.join(t))]

        # table header
        s += [''.center(width, '-')]
        s += [repr_orbit(prototype_orbit, header=True)]
        s += [''.center(width, '-')]

        # table body
        index = 0
        orbit_list_info = self.orbit_data
        while index < len(orbit_list_info):
            if (print_threshold is not None and
                    len(self) > print_threshold and
                    index >= print_minimum and
                    index <= len(self) - print_minimum):
                index = len(self) - print_minimum
                s += [' ...']
            s += [repr_orbit(orbit_list_info[index])]
            index += 1
        s += [''.center(width, '=')]

        return '\n'.join(s)

    def __repr__(self) -> str:
        """ String representation. """
        return self._get_string_representation(print_threshold=50)

    def print_overview(self, print_threshold: int=None, print_minimum: int=10):
        """
        Print an overview of the cluster space in terms of the orbits (order,
        radius, multiplicity etc).

        Parameters
        ----------
        print_threshold
            if the number of orbits exceeds this number print dots
        print_minimum
            number of lines printed from the top and the bottom of the orbit
            list if `print_threshold` is exceeded
        """
        print(self._get_string_representation(print_threshold=print_threshold,
                                              print_minimum=print_minimum))

    @property
    def orbit_data(self):
        """
        list of dicts : list of orbits ith information regarding
        order, radius, multiplicity etc
        """
        data = []
        zerolet = OrderedDict([('index', 0),
                               ('order', 0),
                               ('radius', 0),
                               ('multiplicity', 1),
                               ('orbit_index', -1),
                               ('multi_component_vector', '.')])

        data.append(zerolet)
        index = 1
        while index < len(self):
            cluster_space_info = self.get_cluster_space_info(index)
            orbit_index = cluster_space_info[0]
            mc_vector = cluster_space_info[1]
            orbit = self.get_orbit(orbit_index)
            local_Mi = self.get_number_of_allowed_species_by_site(
                self._get_primitive_structure(), orbit.representative_sites)
            mc_vectors = orbit.get_mc_vectors(local_Mi)
            mc_permutations = self.get_multi_component_vector_permutations(
                mc_vectors, orbit_index)
            mc_index = mc_vectors.index(mc_vector)
            mc_permutations_multiplicity = len(mc_permutations[mc_index])
            cluster = self.get_orbit(orbit_index).get_representative_cluster()
            multiplicity = len(self.get_orbit(
                               orbit_index).get_equivalent_sites())
            record = OrderedDict([('index', index),
                                  ('order', cluster.order),
                                  ('radius', cluster.radius),
                                  ('multiplicity', multiplicity *
                                   mc_permutations_multiplicity),
                                  ('orbit_index', orbit_index)])
            record['multi_component_vector'] = mc_vector
            data.append(record)
            index += 1
        return data

    def get_number_of_orbits_by_order(self) -> OrderedDict:
        """
        Return the number of orbits by order.

        Returns
        -------
        dictionary (ordered)
            the key represents the order, the value represents the number of
            orbits
        """
        count_orbits = {}
        for orbit in self.orbit_data:
            k = orbit['order']
            count_orbits[k] = count_orbits.get(k, 0) + 1
        return OrderedDict(sorted(count_orbits.items()))

    def get_cluster_vector(self, atoms: Atoms) -> np.ndarray:
        """
        Returns the cluster vector for a structure.

        Parameters
        ----------
        atoms
            atomic configuration

        Returns
        -------
        the cluster vector
        """
<<<<<<< HEAD
        atoms=atoms.copy()
        if isinstance(atoms, Atoms):
            structure = Structure.from_atoms(atoms)
        elif isinstance(atoms, Structure):
            structure = atoms
        else:
            msg = 'Unknown structure format'
            msg += ' {} (ClusterSpace.get_cluster_vector)'.format(type(atoms))
            raise Exception(msg)
        # if pbc is not true one needs to massage the structure a bit
        if not np.array(structure.get_pbc()).all():
            atoms = structure.to_atoms()
            add_vacuum_in_non_pbc(atoms)
            structure = Structure.from_atoms(atoms)
        else:            
            atoms = structure.to_atoms()
            structure = Structure.from_atoms(atoms)
            
        return _ClusterSpace.get_cluster_vector(self, structure)
=======
        assert isinstance(atoms, Atoms), \
            'input configuration must be an ASE Atoms object'
        if not atoms.pbc.all():
            add_vacuum_in_non_pbc(atoms)
        else:
            atoms = get_primitive_structure(atoms)
        return _ClusterSpace.get_cluster_vector(self,
                                                Structure.from_atoms(atoms))
>>>>>>> 3f11abe6

    @property
    def primitive_structure(self) -> Atoms:
        """
        Primitive structure on which the cluster space is based
        """
        return self._get_primitive_structure().to_atoms()

    @property
    def chemical_symbols(self) -> List[str]:
        """
        Chemical species considered
        """
        return self._chemical_symbols.copy()

    @property
    def cutoffs(self) -> List[float]:
        """
        Cutoffs for the different n-body clusters. Each cutoff radii
        (in Angstroms) defines the largest inter-atomic distance in each
        cluster
        """
        return self._cutoffs

    def write(self, filename: str):
        """
        Saves cluster space to a file.

        Parameters
        ---------
        filename
            name of file to which to write
        """

        parameters = {'atoms': self._atoms.copy(),
                      'cutoffs': self._cutoffs,
                      'chemical_symbols': self._chemical_symbols,
                      'Mi': self._mi}
        with open(filename, 'wb') as handle:
            pickle.dump(parameters, handle, protocol=pickle.HIGHEST_PROTOCOL)

    @staticmethod
    def read(filename: str):
        """
        Reads cluster space from filename.

        Parameters
        ---------
        filename
            name of file from which to read cluster space
        """
        if isinstance(filename, str):
            with open(filename, 'rb') as handle:
                parameters = pickle.load(handle)
        else:
            parameters = pickle.load(filename)

        return ClusterSpace(parameters['atoms'],
                            parameters['cutoffs'],
                            parameters['chemical_symbols'],
                            parameters['Mi'])


def get_singlet_info(atoms: Atoms, return_cluster_space: bool=False):
    """
    Retrieves information concerning the singlets in the input structure.

    Parameters
    ----------
    atoms
        atomic configuration
    return_cluster_space
        if True return the cluster space created during the process

    Returns
    -------
    list of dicts
        each dictionary in the list represents one orbit
    ClusterSpace object (optional)
        cluster space created during the process
    """
    assert isinstance(atoms, Atoms), \
        'input configuration must be an ASE Atoms object'

    # create dummy elements and cutoffs
    chemical_symbols = ['H', 'He']
    cutoffs = [0.0]

    cs = ClusterSpace(atoms, cutoffs, chemical_symbols)

    singlet_data = []

    for i in range(1, len(cs)):
        cluster_space_info = cs.get_cluster_space_info(i)
        orbit_index = cluster_space_info[0]
        cluster = cs.get_orbit(orbit_index).get_representative_cluster()
        multiplicity = len(cs.get_orbit(orbit_index).get_equivalent_sites())
        assert len(cluster) == 1, \
            'Cluster space contains higher-order terms (beyond singlets)'

        singlet = {}
        singlet['orbit_index'] = orbit_index
        singlet['sites'] = cs.get_orbit(orbit_index).get_equivalent_sites()
        singlet['multiplicity'] = multiplicity
        singlet['representative_site'] = cs.get_orbit(
            orbit_index).get_representative_sites()
        singlet_data.append(singlet)

    if return_cluster_space:
        return singlet_data, cs
    else:
        return singlet_data


def get_singlet_configuration(atoms: Atoms, to_primitive: bool=False) -> Atoms:
    """
    Returns the atomic configuration decorated with a different element for
    each Wyckoff site. This is useful for visualization and analysis.

    Parameters
    ----------
    atoms
        atomic configuration
    to_primitive
        if True the input structure will be reduced to its primitive unit cell
        before processing

    Returns
    -------
    ASE Atoms object
        structure with singlets highlighted by different elements
    """
    from ase.data import chemical_symbols
    assert isinstance(atoms, Atoms), \
        'input configuration must be an ASE Atoms object'
    cluster_data, cluster_space = get_singlet_info(atoms,
                                                   return_cluster_space=True)

    if to_primitive:
        singlet_configuration = cluster_space.primitive_structure
        for singlet in cluster_data:
            for site in singlet['sites']:
                element = chemical_symbols[singlet['orbit_index'] + 1]
                atom_index = site[0].index
                singlet_configuration[atom_index].symbol = element
    else:
        singlet_configuration = atoms.copy()
        singlet_configuration = add_vacuum_in_non_pbc(singlet_configuration)
        orbit_list = cluster_space.get_orbit_list()
        orbit_list_supercell \
            = orbit_list.get_supercell_orbit_list(singlet_configuration)
        for singlet in cluster_data:
            for site in singlet['sites']:
                element = chemical_symbols[singlet['orbit_index'] + 1]
                sites = orbit_list_supercell.get_orbit(
                    singlet['orbit_index']).get_equivalent_sites()
                for lattice_site in sites:
                    k = lattice_site[0].index
                    singlet_configuration[k].symbol = element

    return singlet_configuration


def view_singlets(atoms: Atoms, to_primitive: bool=False):
    """
    Visualize singlets in a structure using the ASE graphical user interface.

    Parameters
    ----------
    atoms
        atomic configuration
    to_primitive
        if True the input structure will be reduced to its primitive unit cell
        before processing
    """
    from ase.visualize import view
    assert isinstance(atoms, Atoms), \
        'input configuration must be an ASE Atoms object'
    singlet_configuration = get_singlet_configuration(
        atoms, to_primitive=to_primitive)
    view(singlet_configuration)<|MERGE_RESOLUTION|>--- conflicted
+++ resolved
@@ -35,13 +35,8 @@
           components will be set to `Mi` for sites in the structure
     """
 
-<<<<<<< HEAD
-    def __init__(self, atoms, cutoffs, chemical_symbols,
-                 Mi=None, verbosity=0, bothways=False):
-=======
     def __init__(self, atoms: Union[Atoms, Structure], cutoffs: List[float],
                  chemical_symbols: List[str], Mi: Union[list, dict, int]=None):
->>>>>>> 3f11abe6
 
         assert isinstance(atoms, Atoms), \
             'input configuration must be an ASE Atoms object'
@@ -52,13 +47,7 @@
         self._mi = Mi
 
         # set up orbit list
-<<<<<<< HEAD
-        orbit_list = create_orbit_list(self._structure, self._cutoffs,
-                                       verbosity=verbosity, bothways=bothways)
-=======
-        orbit_list = create_orbit_list(Structure.from_atoms(atoms),
-                                       self._cutoffs)
->>>>>>> 3f11abe6
+        orbit_list = create_orbit_list(self._structure, self._cutoffs)
         orbit_list.sort()
 
         # handle occupations
@@ -285,36 +274,12 @@
         -------
         the cluster vector
         """
-<<<<<<< HEAD
-        atoms=atoms.copy()
-        if isinstance(atoms, Atoms):
-            structure = Structure.from_atoms(atoms)
-        elif isinstance(atoms, Structure):
-            structure = atoms
-        else:
-            msg = 'Unknown structure format'
-            msg += ' {} (ClusterSpace.get_cluster_vector)'.format(type(atoms))
-            raise Exception(msg)
-        # if pbc is not true one needs to massage the structure a bit
-        if not np.array(structure.get_pbc()).all():
-            atoms = structure.to_atoms()
-            add_vacuum_in_non_pbc(atoms)
-            structure = Structure.from_atoms(atoms)
-        else:            
-            atoms = structure.to_atoms()
-            structure = Structure.from_atoms(atoms)
-            
-        return _ClusterSpace.get_cluster_vector(self, structure)
-=======
         assert isinstance(atoms, Atoms), \
             'input configuration must be an ASE Atoms object'
         if not atoms.pbc.all():
-            add_vacuum_in_non_pbc(atoms)
-        else:
-            atoms = get_primitive_structure(atoms)
+            add_vacuum_in_non_pbc(atoms)        
         return _ClusterSpace.get_cluster_vector(self,
                                                 Structure.from_atoms(atoms))
->>>>>>> 3f11abe6
 
     @property
     def primitive_structure(self) -> Atoms:
