"""
This module implements the split-Bregman algorithm described in
T. Goldstein and S. Osher, SIAM J. Imaging Sci. 2, 323 (2009);
doi:10.1137/080725891
"""

import numpy as np
from scipy.optimize import minimize

from icet.io.logging import logger
logger = logger.getChild('split_bregman')
<<<<<<< HEAD

=======
>>>>>>> 8b2677b6


def fit_split_bregman(A, y, mu=1e-3, lmbda=100, n_iters=1000, tol=1e-6,):
    """
    Split-Bregman algorithm described in T. Goldstein and S. Osher,
    SIAM J. Imaging Sci. 2, 323 (2009); doi:10.1137/080725891

    Parameters
    -----------
    X : matrix / array
        fit matrix
    y : array
        target array
    mu : float
        Sparseness parameter
    lmbda : float
        Split Bregman parameter
    n_iters : int
        maximal number of split bregman iterations.
    tol : float
        tolerance for when stopping split bregman iterations.

    Returns
    ----------
    results : dict
        dict containing parameters

    """
    n_cols = A.shape[1]
    d = np.zeros(n_cols)
    b = np.zeros(n_cols)
    x = np.zeros(n_cols)

    old_norm = 0.0

    # Precompute for speed.
    AtA = np.dot(A.conj().transpose(), A)
    ftA = np.dot(y.conj().transpose(), A)
    ii = 0
    for i in range(n_iters):
<<<<<<< HEAD
        logger.debug('iteration {}'.format(i))
=======
        logger.info('Iteration {} of {}'.format(i, n_iters))
>>>>>>> 8b2677b6
        args = (A, y, mu, lmbda, d, b, AtA, ftA)
        res = minimize(_objective_function, x, args, method='BFGS', options={
            'disp': False}, jac=_objective_function_derivative)
        x = res.x

        d = _shrink(mu*x + b, 1.0/lmbda)
        b = b + mu*x - d

        new_norm = np.linalg.norm(x)
        ii = ii + 1

<<<<<<< HEAD
        logger.debug('|new_norm-old_norm| = {}'.format(abs(new_norm-old_norm)))
=======
        logger.info('|new_norm-old_norm| = {}'.format(abs(new_norm-old_norm)))
>>>>>>> 8b2677b6
        if abs(new_norm-old_norm) < tol:
            break

        old_norm = new_norm
    else:
<<<<<<< HEAD
        logger.warning('Split-Bregman ran for max iters')
=======
        logger.warning('Maximum possible number of iterations exceeded')
>>>>>>> 8b2677b6

    fit_results = {'parameters': x}
    return fit_results


def _objective_function(x, A, y, mu, lmbda, d, b, AtA, ftA):
    """ Objective function to minimized.

    Parameters
    -----------
    X : matrix / array
        fit matrix
    y : array
        target array
    mu : float
        the parameter that adjusts sparseness.
    lmbda : float
        Split Bregman parameter
    d : numpy array
        same notation as Nelson, Hart paper
    b : numpy array
        same notation as Nelson, Hart paper
    AtA : matrix
        sensing matrix transpose times sensing matrix.
    ftA : matrix
        np.dot(y.conj().transpose(), A)
    """

    error_vector = np.dot(A, x) - y

    obj_function = 0.5*np.vdot(error_vector, error_vector)

    if obj_function.imag > 0.0:
        raise RuntimeError(
            'Objective function contains non-zero imaginary part.)')

    sparseness_correction = d - b - mu*x
    obj_function += 0.5*lmbda * \
        np.vdot(sparseness_correction, sparseness_correction)

    if obj_function.imag > 0.0:
        raise RuntimeError(
            'Objective function contains non-zero imaginary part.)')

    return obj_function


def _objective_function_derivative(x, A, y, mu, lmbda, d, b, AtA, ftA):
    """ Derivative of the objective function.

    Parameters
    -----------
    X : matrix / array
        fit matrix
    y : array
        target array
    mu : float
        the parameter that adjusts sparseness.
    lmbda : float
        Split Bregman parameter
    d : numpy array
        same notation as Nelson, Hart paper
    b : numpy array
        same notation as Nelson, Hart paper
    AtA : matrix
        sensing matrix transpose times sensing matrix.
    ftA : matrix
        np.dot(y.conj().transpose(), A)

    """
    ret = np.squeeze(np.dot(x[np.newaxis, :], AtA) -
                     ftA - lmbda*mu*(d - mu * x - b))
    return ret


def _shrink(y, alpha):
    """
    Shrink operator as defined in Eq. (11) (p. 5)
    in Nelson, Hart (Compressive sensing as a new
    paradigm for model building).

    Parameters
    -----------
    y : numpy array
    alpha : float
    """
    return np.sign(y) * np.maximum(np.abs(y) - alpha, 0.0)<|MERGE_RESOLUTION|>--- conflicted
+++ resolved
@@ -9,10 +9,6 @@
 
 from icet.io.logging import logger
 logger = logger.getChild('split_bregman')
-<<<<<<< HEAD
-
-=======
->>>>>>> 8b2677b6
 
 
 def fit_split_bregman(A, y, mu=1e-3, lmbda=100, n_iters=1000, tol=1e-6,):
@@ -53,11 +49,7 @@
     ftA = np.dot(y.conj().transpose(), A)
     ii = 0
     for i in range(n_iters):
-<<<<<<< HEAD
-        logger.debug('iteration {}'.format(i))
-=======
         logger.info('Iteration {} of {}'.format(i, n_iters))
->>>>>>> 8b2677b6
         args = (A, y, mu, lmbda, d, b, AtA, ftA)
         res = minimize(_objective_function, x, args, method='BFGS', options={
             'disp': False}, jac=_objective_function_derivative)
@@ -69,21 +61,13 @@
         new_norm = np.linalg.norm(x)
         ii = ii + 1
 
-<<<<<<< HEAD
-        logger.debug('|new_norm-old_norm| = {}'.format(abs(new_norm-old_norm)))
-=======
         logger.info('|new_norm-old_norm| = {}'.format(abs(new_norm-old_norm)))
->>>>>>> 8b2677b6
         if abs(new_norm-old_norm) < tol:
             break
 
         old_norm = new_norm
     else:
-<<<<<<< HEAD
-        logger.warning('Split-Bregman ran for max iters')
-=======
         logger.warning('Maximum possible number of iterations exceeded')
->>>>>>> 8b2677b6
 
     fit_results = {'parameters': x}
     return fit_results
