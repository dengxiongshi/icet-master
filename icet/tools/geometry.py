import numpy as np
from ase import Atoms
import spglib

from icet.core.lattice_site import LatticeSite
from icet.core_py.lattice_site import LatticeSite as LatticeSite_py


def get_scaled_positions(positions, cell, wrap=True, pbc=[True, True, True]):
    '''Get positions in reduced (scaled) coordinates.

    If wrap is True, positions outside the unit cell will be wrapped into
    the cell in the directions with periodic boundary conditions
    such that the scaled coordinates are between zero and one.
    '''

    fractional = np.linalg.solve(cell.T, positions.T).T

    if wrap:
        for i, periodic in enumerate(pbc):
            if periodic:
                # Yes, we need to do it twice.
                # See the scaled_positions.py test.
                fractional[:, i] %= 1.0
                fractional[:, i] %= 1.0

    return fractional


def find_lattice_site_from_position_python(structure, position):
    '''
    Get lattice neighbor from position.

    This is the Python version of
    `structure.findLatticeSiteFromPosition(position)`

    It is slower but kept for debugging and if further development is needed.
    '''

    fractional = np.linalg.solve(structure.cell.T, np.array(position).T).T
    unit_cell_offset = [int(round(x)) for x in fractional]

    residual = np.dot(fractional - unit_cell_offset, structure.cell)
    try:
        index = structure.find_index_of_position(residual)
    except Exception:
        msg = ['error did not find index with pos: {}'.format(residual)]
        msg += ['position in structure are:']
        msg += ['\n' + str(structure.positions)]
        raise Exception(' '.join(msg))

    latNbr = LatticeSite(index, unit_cell_offset)
    return latNbr


def add_vacuum_in_non_pbc(atoms):
    '''
    Add vacuum in non-periodic directions.

    Parameters
    ----------
    atoms : ASE Atoms object
        input structure

    Returns
    -------
    ASE Atoms object
        output structure
    '''

    vacuum_axis = []
    for i, pbc in enumerate(atoms.pbc):
        if not pbc:
            vacuum_axis.append(i)

    if len(vacuum_axis) > 0:
        atoms.center(30, axis=vacuum_axis)
        atoms.wrap()

    return atoms


def get_primitive_structure(atoms, no_idealize=True):
    '''
    Determines primitive structure using spglib.

    Parameters
    ----------
    atoms : ASE Atoms object
        input structure

    Returns
    -------
    ASE Atoms object
        output structure
    '''
    atoms_with_vacuum = add_vacuum_in_non_pbc(atoms)

    lattice, scaled_positions, numbers = spglib.standardize_cell(
        atoms_with_vacuum, to_primitive=True, no_idealize=no_idealize)
    scaled_positions = [np.round(pos, 12) for pos in scaled_positions]
    atoms_prim = Atoms(scaled_positions=scaled_positions,
                       numbers=numbers, cell=lattice, pbc=atoms.pbc)
    atoms_prim.wrap()
    # icet_wrap(atoms_prim)
    # print(atoms_prim.positions)
    # exit(1)
    return atoms_prim


def get_fractional_positions_from_neighbor_list(structure, neighbor_list):
    '''
    Returns the fractional positions in structure from the neighbors in the
    neighbor list.
    '''
    neighbor_positions = []
    fractional_positions = []
    lattice_site = LatticeSite(0, [0, 0, 0])
    for i in range(len(neighbor_list)):
        lattice_site.index = i
        position = structure.get_position(lattice_site)
        neighbor_positions.append(position)
        for neighbor in neighbor_list.get_neighbors(i):
            position = structure.get_position(neighbor)
            neighbor_positions.append(position)
    if len(neighbor_positions) > 0:
        fractional_positions = get_scaled_positions(
            np.array(neighbor_positions),
            structure.cell, wrap=False,
            pbc=structure.pbc)
    return fractional_positions


<<<<<<< HEAD
def get_permutation_matrix(input_configuration,
                           reference_structure,
                           tolerance_cell=0.05,
                           ):
    '''
    Computes and returns the permutation
    matrix that takes the reference cell to the input cell,
    i.e. permutation_matrix * reference_cell = input_cell
    '''

    input_cell = input_configuration.cell

    # obtain the (in general non-integer) transformation matrix
    # connecting the input configuration to the reference structure
    # L = L_p.P --> P = L_p^-1.L
    P = np.dot(input_cell, np.linalg.inv(reference_structure.cell))

    # assert that the transformation matrix does not deviate too
    # strongly from the nearest integer matrix
    if np.linalg.norm(P - np.around(P)) / 9 > tolerance_cell:
        s = 'Failed to map configuration to reference'
        s += 'structure (tolerance_cell exceeded).\n'
        s += 'reference:\n {}\n'.format(reference_structure.cell)
        s += 'input:\n {}\n'.format(input_configuration.cell)
        s += 'input_cell:\n {}\n'.format(input_cell)
        s += 'P:\n {}\n'.format(P)
        s += 'P_round:\n {}\n'.format(np.around(P))
        s += 'Deviation: {}\n'.format(np.linalg.norm(P - np.around(P)) / 9)
        s += 'You can try raising `tolerance_cell`.'
        raise Exception(s)

    # reduce the (real) transformation matrix to the nearest integer one
    P = np.around(P)
    return P
=======
def get_fractional_positions_from_ase_neighbor_list(atoms, neighbor_list):
    '''
    Returns the fractional positions in structure from the neighbors in the
    neighbor list.

    parameters
    ----------
    atoms : ASE Atoms object
    neighbor_list : ASE NeighborList object
    '''
    neighbor_positions = []
    fractional_positions = []
    lattice_site = LatticeSite(0, [0, 0, 0])

    for i in range(len(atoms)):
        lattice_site.index = i
        position = get_position_from_lattice_site(atoms, lattice_site)
        neighbor_positions.append(position)
        indices, offsets = neighbor_list.get_neighbors(i)
        for index, offset in zip(indices, offsets):
            lattice_site = LatticeSite(index, offset)
            position = get_position_from_lattice_site(atoms, lattice_site)
            neighbor_positions.append(position)
    if len(neighbor_positions) > 0:
        fractional_positions = get_scaled_positions(
            np.array(neighbor_positions),
            atoms.cell, wrap=False,
            pbc=atoms.pbc)
    return fractional_positions


def get_position_from_lattice_site(atoms, lattice_site):
    """
    Gets the corresponding position from the lattice site.

    Parameters
    ---------
    atoms : ASE atoms object
    lattice_site : icet LatticeSite object
    """
    return atoms[lattice_site.index].position + \
        np.dot(lattice_site.unitcell_offset, atoms.get_cell())


def find_lattice_site_by_position(atoms, position, tol=1e-4):
    """
    Tries to construct a lattice site equivalent from
    position in reference to the atoms object.

    atoms : ASE Atoms object
    position : x,y,z coordinate
    """

    for i, atom in enumerate(atoms):
        pos = position - atom.position
        # Direct match
        if np.linalg.norm(pos) < tol:
            return LatticeSite_py(i, np.array((0, 0, 0)))

        fractional = np.linalg.solve(atoms.cell.T, np.array(pos).T).T
        unit_cell_offset = [np.floor(round(x)) for x in fractional]
        residual = np.dot(fractional - unit_cell_offset, atoms.cell)
        if np.linalg.norm(residual) < tol:
            latNbr = LatticeSite_py(i, unit_cell_offset)
            return latNbr


def fractional_to_cartesian(atoms, frac_positions):
    """
    Turns fractional positions into cartesian positions.
    """
    return np.dot(frac_positions, atoms.cell)
>>>>>>> c425233c


def get_permutation(container, permutation):
    """
    Return the permutated version of container.
    """
    if len(permutation) != len(container):
        raise Exception
    if len(set(permutation)) != len(permutation):
        raise Exception
    return [container[s] for s in permutation]<|MERGE_RESOLUTION|>--- conflicted
+++ resolved
@@ -131,7 +131,6 @@
     return fractional_positions
 
 
-<<<<<<< HEAD
 def get_permutation_matrix(input_configuration,
                            reference_structure,
                            tolerance_cell=0.05,
@@ -166,7 +165,6 @@
     # reduce the (real) transformation matrix to the nearest integer one
     P = np.around(P)
     return P
-=======
 def get_fractional_positions_from_ase_neighbor_list(atoms, neighbor_list):
     '''
     Returns the fractional positions in structure from the neighbors in the
@@ -239,7 +237,6 @@
     Turns fractional positions into cartesian positions.
     """
     return np.dot(frac_positions, atoms.cell)
->>>>>>> c425233c
 
 
 def get_permutation(container, permutation):
