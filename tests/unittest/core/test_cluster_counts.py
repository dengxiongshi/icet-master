#!/usr/bin/env python

import sys
import unittest

from ase.build import bulk
from icet import Structure
from icet.core.cluster import Cluster
from icet.core.cluster_counts import ClusterCounts
from icet.core.lattice_site import LatticeSite
from icet.core.many_body_neighbor_list import ManyBodyNeighborList
from icet.core.neighbor_list import get_neighbor_lists
from icet.core.orbit_list import OrbitList
from io import StringIO


def strip_surrounding_spaces(input_string):
    """
<<<<<<< HEAD
    Helper function that removes both leading and trailing spaces from a
    multi-line string.
=======
    Removes both leading and trailing spaces from a multi-line string.
>>>>>>> caab25a7

    Returns
    -------
    str
        original string minus surrounding spaces and empty lines
    """
<<<<<<< HEAD
=======
    from io import StringIO
>>>>>>> caab25a7
    s = []
    for line in StringIO(input_string):
        if len(line.strip()) == 0:
            continue
        s += [line.strip()]
    return '\n'.join(s)


class TestClusterCounts(unittest.TestCase):
    """ Container for test of the module functionality. """

    def __init__(self, *args, **kwargs):
        super(TestClusterCounts, self).__init__(*args, **kwargs)

        self.atoms = bulk('Ni', 'hcp', a=2.0).repeat([2, 1, 1])
        self.atoms.set_chemical_symbols('NiFeNi2')
        self.cutoffs = [2.2]
        self.neighbor_lists = get_neighbor_lists(
            atoms=self.atoms, cutoffs=self.cutoffs)
        # orbit list
        self.structure = Structure.from_atoms(self.atoms)
        self.orbit_list = OrbitList(self.neighbor_lists,
                                    self.structure)
        self.orbit_list.sort()

    def setUp(self):
        """ Sets up an empty cluster counts object. """
        self.cluster_counts = ClusterCounts()

    def test_count_lattice_neighbors(self):
        """
        Tests singlet and pair counts given
        many-body neighbor list.
        """
        mbnl = ManyBodyNeighborList()
        mbnl_pairs = mbnl.build(self.neighbor_lists, 0, False)
        self.cluster_counts.count_lattice_neighbors(self.structure, mbnl_pairs)
        cluster_map = self.cluster_counts.get_cluster_counts()

        cluster_singlet = Cluster(self.structure,
                                  [LatticeSite(0, [0., 0., 0.])])
        cluster_pair = Cluster(self.structure,
                               [LatticeSite(0, [0., 0., 0.]),
                                LatticeSite(1, [0., 0., 0.])])
        clusters = [cluster_singlet, cluster_pair]

        expected_counts = [{(28,): 1},
                           {(26, 28): 4, (28, 28): 7}]
        for k, cluster in enumerate(clusters):
            count = cluster_map[cluster]
            self.assertEqual(count, expected_counts[k])

    def test_count_lattice_sites(self):
        """
        Tests cluster_counts counts a pair given a set of
        lattice neighbors.
        """
        lattice_sites = []
        lattice_sites.append(LatticeSite(0, [0., 0., 0.]))
        lattice_sites.append(LatticeSite(1, [0., 0., 0.]))

        cluster = Cluster(self.structure, lattice_sites)

        self.cluster_counts.count(self.structure, lattice_sites)
        cluster_map = self.cluster_counts.get_cluster_counts()

        count = cluster_map[cluster]
        self.assertEqual(count, {(26, 28): 1})

    def test_count_list_lattice_sites(self):
        """
        Tests whether cluster_counts returns the correct number of pairs
        given a list of lattice neighbors.
        """
        lattice_sites = []
        lattice_sites.append(LatticeSite(0, [0., 0., 0.]))
        lattice_sites.append(LatticeSite(1, [0., 0., 0.]))

        lattice_sites2 = []
        lattice_sites2.append(LatticeSite(0, [0., 0., 0.]))
        lattice_sites2.append(LatticeSite(2, [0., 0., 0.]))

        cluster = Cluster(self.structure, lattice_sites)

        lattice_neighbors = [lattice_sites, lattice_sites2]

        self.cluster_counts.count(self.structure, lattice_neighbors,
                                  cluster, True)
        cluster_map = self.cluster_counts.get_cluster_counts()

        count = cluster_map[cluster]
        self.assertEqual(count, {(28, 26): 1, (28, 28): 1})

    def test_count_orbit_list(self):
        """ Tests cluster_counts given orbits in an orbit list. """
        cluster_singlet = Cluster(self.structure, [], False, 0)
        cluster_pair = Cluster(self.structure, [], False, 1)
        clusters = [cluster_singlet, cluster_pair]

        expected_counts = [{(26,): 1, (28,): 3},
                           {(26, 26): 1, (26, 28): 10, (28, 28): 13}]
        self.cluster_counts.count_clusters(self.structure,
                                           self.orbit_list, False)
        cluster_map = self.cluster_counts.get_cluster_counts()

        for k, cluster in enumerate(clusters):
            count = cluster_map[cluster]
            self.assertEqual(count, expected_counts[k])

    def test_count_orbit_list_non_pbc(self):
        """
        Test cluster counts using orbit_list for a non-pbc structure.
        """
        atoms_non_pbc = self.atoms.copy()
        atoms_non_pbc.set_pbc(False)
        structure = Structure.from_atoms(atoms_non_pbc)
        neighbor_lists = get_neighbor_lists(atoms=atoms_non_pbc,
                                            cutoffs=self.cutoffs)
        orbit_list = OrbitList(neighbor_lists, structure)

        cluster_singlet = Cluster(self.structure, [], False, 0)
        cluster_pair = Cluster(self.structure, [], False, 1)
        clusters = [cluster_singlet, cluster_pair]

        expected_counts = [{(26,): 1, (28,): 3},
                           {(26, 28): 2, (28, 28): 2}]

        self.cluster_counts.count_clusters(structure,
                                           orbit_list, False)
        cluster_map = self.cluster_counts.get_cluster_counts()

        for k, cluster in enumerate(clusters):
            count = cluster_map[cluster]
            self.assertEqual(count, expected_counts[k])

    def test_len(self):
        """
        Test total size of counts.
        """
        self.cluster_counts.count_clusters(self.structure,
                                           self.orbit_list, False)
        self.assertEqual(len(self.cluster_counts),
                         len(self.orbit_list))

    def test_reset(self):
        """
        Test reset.
        """
        self.cluster_counts.count_clusters(self.structure,
                                           self.orbit_list, False)
        self.cluster_counts.reset()
        self.assertEqual(len(self.cluster_counts), 0)

    def test_get_cluster_counts_info(self):
        """
        Test get_cluster_counts_info functionality.
        """
        self.cluster_counts.count_clusters(self.structure,
                                           self.orbit_list, False)
        self.cluster_counts.setup_cluster_counts_info()
        elements, count = self.cluster_counts.get_cluster_counts_info(0)
        self.assertEqual(elements, ['Fe'])
        self.assertEqual(count, 1)

    def test_repr(self):
        """
        Test representation of cluster_counts.
        """
        self.cluster_counts.count_clusters(self.structure,
                                           self.orbit_list, False)
        retval = self.cluster_counts.repr()
        target = """
Cluster Counts
------------------------------
[0] [] 0.0000
------------------------------
Fe    1
Ni    3
------------------------------
[0, 0] [2.0] 1.0000
------------------------------
Fe   Fe    1
Fe   Ni    10
Ni   Ni    13
"""
        self.assertEqual(strip_surrounding_spaces(target),
                         strip_surrounding_spaces(retval))

    def test_print_overview(self):
        """
        Test print overview.
        """
        with StringIO() as capturedOutput:
            sys.stdout = capturedOutput  # redirect stdout
            self.cluster_counts.print_overview()  # call method
            sys.stdout = sys.__stdout__  # reset redirect
            self.assertTrue('Cluster Counts' in capturedOutput.getvalue())


if __name__ == '__main__':
    unittest.main()<|MERGE_RESOLUTION|>--- conflicted
+++ resolved
@@ -16,22 +16,13 @@
 
 def strip_surrounding_spaces(input_string):
     """
-<<<<<<< HEAD
-    Helper function that removes both leading and trailing spaces from a
-    multi-line string.
-=======
     Removes both leading and trailing spaces from a multi-line string.
->>>>>>> caab25a7
 
     Returns
     -------
     str
         original string minus surrounding spaces and empty lines
     """
-<<<<<<< HEAD
-=======
-    from io import StringIO
->>>>>>> caab25a7
     s = []
     for line in StringIO(input_string):
         if len(line.strip()) == 0:
