import unittest

import numpy as np
from ase.build import bulk

from icet import ClusterExpansion, ClusterSpace
from mchammer.calculators import ClusterExpansionCalculator

from mchammer.ensembles.canonical_ensemble import CanonicalEnsemble


class TestEnsemble(unittest.TestCase):
    """Container for tests of the class functionality."""

    def __init__(self, *args, **kwargs):
        super(TestEnsemble, self).__init__(*args, **kwargs)

        self.atoms = bulk('Al').repeat(3)
        for i, atom in enumerate(self.atoms):
            if i % 2 == 0:
                atom.symbol = 'Ga'
        cutoffs = [5, 5, 4]
        elements = ['Al', 'Ga']
        self.cs = ClusterSpace(self.atoms, cutoffs, elements)
        parameters = parameters = np.array([1.2]*len(self.cs))
        self.ce = ClusterExpansion(self.cs, parameters)
        self.temperature = 100.0

    def setUp(self):
        """Setup before each test."""
        self.calculator = ClusterExpansionCalculator(self.atoms, self.ce)
        self.ensemble = CanonicalEnsemble(
            calculator=self.calculator, atoms=self.atoms,
            name='test-ensemble', random_seed=42,
            data_container_write_period=499.0,
            ensemble_data_write_interval=25,
            trajectory_write_interval=40,
            temperature=self.temperature)

    def test_temperature_attribute(self):
        """Tests temperature attribute."""

        self.assertEqual(self.ensemble.temperature, self.temperature)
        self.ensemble.temperature = 300
        self.assertEqual(self.ensemble.temperature, 300)

    def test_do_trial_step(self):
        """Tests the do trial step."""

        # Do it many times and hopefully get both a reject and an accept
        for _ in range(10):
            self.ensemble._do_trial_step()

        self.assertEqual(self.ensemble.total_trials, 10)

    def test_acceptance_condition(self):
        """Tests the acceptance condition method."""

        self.assertTrue(self.ensemble._acceptance_condition(-10.0))

        # at least run it for positive energy diff
        self.ensemble._acceptance_condition(10.0)

    def test_property_boltzmann(self):
        """Tests init with explicit Boltzmann constant."""
        from ase.units import kB
        ens = CanonicalEnsemble(
            calculator=self.calculator, atoms=self.atoms, name='test-ensemble',
            random_seed=42, temperature=100.0)
        self.assertAlmostEqual(kB, ens.boltzmann_constant)

        ens = CanonicalEnsemble(
            calculator=self.calculator, atoms=self.atoms, name='test-ensemble',
            random_seed=42, temperature=100.0, boltzmann_constant=1.0)
        self.assertAlmostEqual(1.0, ens.boltzmann_constant)

<<<<<<< HEAD
    def test_get_ensemble_data(self):
        """Tests the get ensemble data method."""
        data = self.ensemble.get_ensemble_data()
=======
    def test__get_ensemble_data(self):
        """Test the get ensemble data method."""
        data = self.ensemble._get_ensemble_data()
>>>>>>> a9cfa0fa

        self.assertIn('potential', data.keys())
        self.assertIn('temperature', data.keys())

        self.assertEqual(data['temperature'], 100.0)

    def test_write_interval_and_period(self):
        """Tests interval and period for writing data from ensemble."""
        self.assertEqual(self.ensemble.data_container_write_period, 499.0)
        self.assertEqual(self.ensemble._ensemble_data_write_interval, 25)
        self.assertEqual(self.ensemble._trajectory_write_interval, 40)


if __name__ == '__main__':
    unittest.main()<|MERGE_RESOLUTION|>--- conflicted
+++ resolved
@@ -74,15 +74,9 @@
             random_seed=42, temperature=100.0, boltzmann_constant=1.0)
         self.assertAlmostEqual(1.0, ens.boltzmann_constant)
 
-<<<<<<< HEAD
-    def test_get_ensemble_data(self):
+    def test__get_ensemble_data(self):
         """Tests the get ensemble data method."""
-        data = self.ensemble.get_ensemble_data()
-=======
-    def test__get_ensemble_data(self):
-        """Test the get ensemble data method."""
         data = self.ensemble._get_ensemble_data()
->>>>>>> a9cfa0fa
 
         self.assertIn('potential', data.keys())
         self.assertIn('temperature', data.keys())
