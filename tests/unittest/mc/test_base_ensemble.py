import unittest

import os
import tempfile
import numpy as np
from ase.build import bulk

from icet import ClusterExpansion, ClusterSpace
from mchammer.calculators.cluster_expansion_calculator import \
    ClusterExpansionCalculator
from mchammer.ensembles.base_ensemble import BaseEnsemble
from mchammer.observers.base_observer import BaseObserver
from mchammer import DataContainer


class ParakeetObserver(BaseObserver):
    """Parakeet says 2.63323e+20."""

    def __init__(self, interval, tag='Parakeet'):
        super().__init__(interval=interval, return_type=float, tag=tag)

    def get_observable(self, atoms):  # noqa
        """Say 2.63323e+20."""
        return 2.63323e+20


class DictObserver(BaseObserver):

    def __init__(self, interval, tag='Ayaymama'):
        super().__init__(interval=interval, return_type=dict, tag=tag)

    def get_observable(self, atoms):
        return {'value_1': 1.0, 'value_2': 2.0}

    def get_keys(self):
        return ['value_1', 'value_2']


# Create a concrete child of Ensemble for testing


class ConcreteEnsemble(BaseEnsemble):

    def __init__(self, calculator, atoms=None, name=None, data_container=None,
                 data_container_write_period=np.inf, random_seed=None):
        super().__init__(
            calculator, atoms=atoms, name=name, data_container=data_container,
            data_container_write_period=data_container_write_period,
            random_seed=random_seed)

    def do_trial_step(self):
        pass


class TestEnsemble(unittest.TestCase):
    """Container for tests of the class functionality."""

    def __init__(self, *args, **kwargs):
        super(TestEnsemble, self).__init__(*args, **kwargs)

        self.atoms = bulk("Al").repeat(3)
        cutoffs = [5, 5, 4]
        elements = ["Al", "Ga"]
        self.cs = ClusterSpace(self.atoms, cutoffs, elements)
        parameters = np.array([1.2 for _ in range(len(self.cs))])
        self.ce = ClusterExpansion(self.cs, parameters)

    def setUp(self):
        """Setup before each test."""
        self.calculator = ClusterExpansionCalculator(self.atoms, self.ce)
        self.ensemble = ConcreteEnsemble(
            calculator=self.calculator, atoms=self.atoms, name='test-ensemble',
            random_seed=42)

        # Create an observer for testing.
        observer = ParakeetObserver(interval=7)
        self.ensemble.attach_observer(observer)
        observer = ParakeetObserver(interval=14, tag='Parakeet2')
        self.ensemble.attach_observer(observer)

    def test_init(self):
        """Test exceptions are raised in initialisation."""
        # without atoms parameters
        with self.assertRaises(Exception) as context:
            ConcreteEnsemble(calculator=self.calculator, atoms=None,
                             name='test-ensemble', random_seed=42)

        self.assertTrue("Missing required keyword argument: atoms"
                        in str(context.exception))

        # without calculator
        with self.assertRaises(Exception) as context:
            ConcreteEnsemble(calculator=None, atoms=self.atoms,
                             name='test-ensemble', random_seed=42)

        self.assertTrue("Missing required keyword argument: calculator"
                        in str(context.exception))

    def test_property_name(self):
        """Test name property."""
        self.assertEqual('test-ensemble', self.ensemble.name)

    def test_property_random_seed(self):
        """Test random seed property."""
        self.assertEqual(self.ensemble.random_seed, 42)

    def test_property_accepted_trials(self):
        """Test property accepted trials."""
        self.assertEqual(self.ensemble.accepted_trials, 0)
        self.ensemble.accepted_trials += 1
        self.assertEqual(self.ensemble.accepted_trials, 1)

    def test_property_totals_trials(self):
        """Test property accepted trials."""
        self.assertEqual(self.ensemble.total_trials, 0)
        self.ensemble.total_trials += 1
        self.assertEqual(self.ensemble.total_trials, 1)

    def test_property_acceptance_ratio(self):
        """Test property acceptance ratio."""
        self.ensemble.total_trials = 30
        self.ensemble.accepted_trials = 15
        self.assertEqual(self.ensemble.acceptance_ratio, 0.5)

    def test_property_calculator(self):
        """Test the calculator property."""
        pass

    def test_get_next_random_number(self):
        """Test the get_next_random_number method."""
        self.assertAlmostEqual(
            self.ensemble.next_random_number(), 0.6394267984578837)

    def test_run(self):
        """Test the run method."""

        n_iters = 364
        self.ensemble.run(n_iters)
        self.assertEqual(self.ensemble.step, n_iters)
        dc_data = self.ensemble.data_container.get_data(tags=['Parakeet2'])

        number_of_observations = len([x for x in dc_data[0] if x is not None])
        # plus one since we also count step 0
        self.assertEqual(
            number_of_observations,
            n_iters // self.ensemble.observers['Parakeet2'].interval + 1)

        # run it again to check that step is the same
        n_iters = 50
        self.ensemble.run(n_iters, reset_step=True)
        self.assertEqual(self.ensemble.step, 50)

        # run it yet again to check that step accumulates
        n_iters = 10
        self.ensemble.run(n_iters, reset_step=False)
        self.ensemble.run(n_iters, reset_step=False)
        self.assertEqual(self.ensemble.step, 70)

        # Do a number of steps of continuous runs and see that
        # we get the expected number of parakeet observations.
        for i in range(30):
            self.ensemble.reset_data_container()
            run_iters = [1, 50, 100, 200, i]
            for n_iter in run_iters:
                self.ensemble.run(n_iter)
            total_iters = sum(run_iters)
            # Check that the number of iters are correct
            self.assertEqual(self.ensemble.step, total_iters)
            dc_data = self.ensemble.data_container.get_data(tags=['Parakeet2'])
            number_of_observations = len(
                [x for x in dc_data[0] if x is not None])
            # plus one since we also count step 0
            self.assertEqual(
                number_of_observations,
                total_iters //
                self.ensemble.observers['Parakeet2'].interval + 1)

    def test_run_with_dict_observer(self):
        """Test the run method with a dict observer."""
        observer = DictObserver(interval=28)
        self.ensemble.attach_observer(observer)

        n_iters = 364
        self.ensemble.run(n_iters)
        self.assertEqual(self.ensemble.step, n_iters)
        dc_data = \
            self.ensemble.data_container.get_data(tags=['value_1', 'value_2'])

        self.assertEqual(len(dc_data[0]), len(dc_data[1]))

        number_of_observations = len([x for x in dc_data[0] if x is not None])
        # plus one since we also count step 0
        self.assertEqual(
            number_of_observations,
            n_iters // self.ensemble.observers['Ayaymama'].interval + 1)

    def test_backup_file(self):
        """Test data is being saved and can be read by the ensemble."""
        # set-up ensemble with a non-inf write period
        ensemble = ConcreteEnsemble(calculator=self.calculator,
                                    atoms=self.atoms,
                                    data_container='mycontainer.dc',
                                    data_container_write_period=1e-4)

        # attach observer
        observer = ParakeetObserver(interval=14, tag='Parakeet2')
        ensemble.attach_observer(observer)

        # back-up data while run ensemble and then read the file
        try:
            n_iters = 364
            ensemble.run(n_iters)
            dc_read = DataContainer.read('mycontainer.dc')

        finally:
            os.remove('mycontainer.dc')

        # check data container
        dc_data = dc_read.get_data(tags=['Parakeet2'])
        self.assertEqual(
            len(dc_data[0]),
            n_iters // observer.interval + 1)

        # write data container to tempfile
        temp_container_file = tempfile.NamedTemporaryFile()
        dc_read.write(temp_container_file.name)

        # initialise a new ensemble with dc file
        ensemble_reloaded = \
            ConcreteEnsemble(calculator=self.calculator,
                             atoms=self.atoms,
                             data_container=temp_container_file.name)

        # check loaded data container of new ensemble
        data_dc_reloaded = \
            ensemble_reloaded.data_container.get_data(tags=['Parakeet2'])
        data_dc = \
            ensemble.data_container.get_data(tags=['Parakeet2'])
<<<<<<< HEAD
        self.assertEqual(data_dc[0], data_dc_reloaded[0])
=======
        self.assertEqual(len(data_dc[0]), len(data_dc_reloaded[0]))
        for i in range(len(data_dc[0])):
            np.testing.assert_approx_equal(
                data_dc_reloaded[0][i], data_dc[0][i], significant=20)

        # remove file
        os.remove('my-datacontainer')
>>>>>>> 678d7d7b

    def test_internal_run(self):
        """Test the _run method."""
        pass

    def test_property_structure(self):
        """Test the get current structure method."""
        # need calculator for structure
        pass
        # self.assertEqual(self.ensemble.structure, self.atoms)

    def test_attach_observer(self):
        """Test the attach method."""
        self.assertEqual(len(self.ensemble.observers), 2)

        self.ensemble.attach_observer(
            ParakeetObserver(interval=10, tag='test_Parakeet'))
        self.assertEqual(self.ensemble.observers['test_Parakeet'].interval, 10)
        self.assertEqual(
            self.ensemble.observers['test_Parakeet'].tag, 'test_Parakeet')
        self.assertEqual(len(self.ensemble.observers), 3)

        # test no duplicates, this should overwrite the last Parakeet
        self.ensemble.attach_observer(
            ParakeetObserver(interval=15), tag='test_Parakeet')
        self.assertEqual(len(self.ensemble.observers), 3)
        self.assertEqual(self.ensemble.observers['test_Parakeet'].interval, 15)
        self.assertEqual(
            self.ensemble.observers['test_Parakeet'].tag, 'test_Parakeet')

    def test_property_data_container(self):
        """Test the data container property."""
        self.assertIsInstance(self.ensemble.data_container, DataContainer)

    def test_find_minimum_observation_interval(self):
        """Test the method to find the minimum observation interval."""
        pass

    def test_property_minimum_observation_interval(self):
        """Test property minimum observation interval."""
        pass

    def test_get_gcd(self):
        """Test the get gcd method."""
        input = [2, 4, 6, 8]
        target = 2
        self.assertEqual(self.ensemble._get_gcd(input), target)

        input = [20, 15, 10]
        target = 5
        self.assertEqual(self.ensemble._get_gcd(input), target)

    def test_get_property_change(self):
        """Test the get property change method."""

        initial_occupations = self.ensemble.configuration.occupations

        indices = [0, 1, 2, 3, 4]
        elements = [13, 31, 13, 31, 13]

        prop_diff = self.ensemble.get_property_change(indices, elements)
        self.assertAlmostEqual(prop_diff, 2.0740740740740735)

        # Test that the method doesn't change the occupation.
        self.assertListEqual(list(initial_occupations),
                             list(self.ensemble.configuration.occupations))

        with self.assertRaises(ValueError) as context:
            self.ensemble.update_occupations(indices, elements+[31])

        self.assertTrue(
            "List of sites and list of elements are not the same size."
            in str(context.exception))


if __name__ == '__main__':
    unittest.main()<|MERGE_RESOLUTION|>--- conflicted
+++ resolved
@@ -236,9 +236,6 @@
             ensemble_reloaded.data_container.get_data(tags=['Parakeet2'])
         data_dc = \
             ensemble.data_container.get_data(tags=['Parakeet2'])
-<<<<<<< HEAD
-        self.assertEqual(data_dc[0], data_dc_reloaded[0])
-=======
         self.assertEqual(len(data_dc[0]), len(data_dc_reloaded[0]))
         for i in range(len(data_dc[0])):
             np.testing.assert_approx_equal(
@@ -246,7 +243,6 @@
 
         # remove file
         os.remove('my-datacontainer')
->>>>>>> 678d7d7b
 
     def test_internal_run(self):
         """Test the _run method."""
