--- conflicted
+++ resolved
@@ -1,12 +1,8 @@
-<<<<<<< HEAD
-from __future__ import print_function, division
 from .convex_hull import ConvexHull
-=======
 from .structure_enumeration import (enumerate_structures,
                                     get_symmetry_operations)
 from .geometry import get_primitive_structure
 
 __all__ = ['enumerate_structures',
            'get_symmetry_operations',
-           'get_primitive_structure']
->>>>>>> f60dbded
+           'get_primitive_structure']