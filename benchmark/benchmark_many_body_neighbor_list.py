import time
from ase.build import bulk
import ase.neighborlist as asenl
from icet import Structure
from icet.core.neighbor_list import NeighborList
from icet.core_py.many_body_neighbor_list import (
    ManyBodyNeighborList as TestManyBodyNeighborList)
from icet.core.many_body_neighbor_list import ManyBodyNeighborList


def build_many_body_neighbor_list_cpp(structure, order, cutoff):
    '''
    Build a many-body neighbor list up to `order` using the neighbor list
    implemented in C++.
    '''
    cutoffs = (order - 1) * [cutoff]
    neighbor_lists = []

    for co in cutoffs:
        nl = NeighborList(co)
        nl.build(structure)
        neighbor_lists.append(nl)

    t = time.process_time()
    mbnl = ManyBodyNeighborList()
    for i in range(len(structure)):
        mbnl.build(neighbor_lists, i, False)
    elapsed_time = time.process_time() - t
    return elapsed_time


def build_many_body_neighbor_list_python(atoms, order, cutoff):
    '''
    Build a many-body neighbor list up to `order` based on the
    Python implementation from ASE.
    '''
<<<<<<< HEAD
        
    cutoffs = (order - 1)*[cutoff]
    mbnl_T = TestManyBodyNeighborList(atoms,cutoffs)    
    
=======
    mbnl_T = TestManyBodyNeighborList()
    ase_nl = asenl.NeighborList(len(atoms) * [cutoff / 2.0], skin=1e-8,
                                bothways=True, self_interaction=False)
    ase_nl.update(atoms)
    cutoffs = (order - 1) * [cutoff]
    neighbor_lists = []
    for co in cutoffs:
        ase_nl.update(structure)
        neighbor_lists.append(ase_nl)

>>>>>>> c425233c
    bothways = False
    t = time.process_time()
    for i in range(len(atoms)):
        mbnl_T.build(i, bothways=bothways)
    elapsed_time = time.process_time() - t
    return elapsed_time


if __name__ == "__main__":

    order = 3
    cutoff = 10.0
    atoms = bulk('Al').repeat(2)
    structure = Structure.from_atoms(atoms)
    print('Cutoff: {:.3f}'.format(cutoff))
    print('Order: {:}'.format(order))
    print('Number of atoms: {}'.format(len(atoms)))

    t = time.process_time()
    mbnl_time_cpp = build_many_body_neighbor_list_cpp(structure,
                                                      order, cutoff)
    elapsed_time_cpp = time.process_time() - t
    print('Timing C++: {:.6f} sec'.format(elapsed_time_cpp))

    t = time.process_time()
    mbnl_time_py = build_many_body_neighbor_list_python(atoms,
                                                        order, cutoff)
    elapsed_time_python = time.process_time() - t
    print('Timing Python (ASE): {:.6f} s'.format(elapsed_time_python))
    print('C++ speedup: {:.3f}'.format(elapsed_time_python / elapsed_time_cpp))
    print('C++ speedup (only mbnl build): {:.3f}'.format
          (mbnl_time_py / mbnl_time_cpp))<|MERGE_RESOLUTION|>--- conflicted
+++ resolved
@@ -34,23 +34,10 @@
     Build a many-body neighbor list up to `order` based on the
     Python implementation from ASE.
     '''
-<<<<<<< HEAD
         
     cutoffs = (order - 1)*[cutoff]
     mbnl_T = TestManyBodyNeighborList(atoms,cutoffs)    
     
-=======
-    mbnl_T = TestManyBodyNeighborList()
-    ase_nl = asenl.NeighborList(len(atoms) * [cutoff / 2.0], skin=1e-8,
-                                bothways=True, self_interaction=False)
-    ase_nl.update(atoms)
-    cutoffs = (order - 1) * [cutoff]
-    neighbor_lists = []
-    for co in cutoffs:
-        ase_nl.update(structure)
-        neighbor_lists.append(ase_nl)
-
->>>>>>> c425233c
     bothways = False
     t = time.process_time()
     for i in range(len(atoms)):
